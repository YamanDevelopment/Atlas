<template>
<<<<<<< HEAD
  <div class="min-h-screen bg-gradient-to-br from-gray-50 to-gray-100">
    <!-- Navigation -->
    <nav class="bg-white/80 backdrop-blur-lg shadow-sm border-b border-white/20">
      <div class="max-w-7xl mx-auto px-4">
        <div class="flex justify-between items-center h-16">
          <div class="flex items-center space-x-8">
            <div class="text-2xl font-bold text-indigo-600">OppTrack</div>
            <div class="hidden md:flex space-x-6">
              <NuxtLink to="/dashboard" class="text-indigo-600 font-medium relative">
                Dashboard
                <div class="absolute -bottom-1 left-0 w-full h-0.5 bg-gradient-to-r from-indigo-500 to-purple-600 rounded-full"></div>
              </NuxtLink>
              <NuxtLink to="/explore" class="text-gray-500 hover:text-gray-700 transition-colors duration-200">
                Explore
              </NuxtLink>
              <NuxtLink to="/profile" class="text-gray-500 hover:text-gray-700 transition-colors duration-200">
                Profile
              </NuxtLink>
            </div>
          </div>
          
          <div class="flex items-center space-x-4">
            <!-- Notifications Dropdown -->
            <div class="relative">
              <button 
                @click="toggleNotifications"
                class="relative text-gray-500 hover:text-gray-700 p-2 rounded-lg hover:bg-white/50 backdrop-blur-sm transition-all duration-200"
              >
                <svg class="w-6 h-6" viewBox="0 0 24 24" fill="none" xmlns="http://www.w3.org/2000/svg">
                  <path d="M18 8C18 6.4087 17.3679 4.88258 16.2426 3.75736C15.1174 2.63214 13.5913 2 12 2C10.4087 2 8.88258 2.63214 7.75736 3.75736C6.63214 4.88258 6 6.4087 6 8C6 15 3 17 3 17H21C21 17 18 15 18 8Z" stroke="currentColor" stroke-width="2" stroke-linecap="round" stroke-linejoin="round"/>
                  <path d="M13.73 21C13.5542 21.3031 13.3019 21.5547 12.9982 21.7295C12.6946 21.9044 12.3504 21.9965 12 21.9965C11.6496 21.9965 11.3054 21.9044 11.0018 21.7295C10.6982 21.5547 10.4458 21.3031 10.27 21" stroke="currentColor" stroke-width="2" stroke-linecap="round" stroke-linejoin="round"/>
                </svg>
                <!-- Notification badge -->
                <span 
                  v-if="nudges.length > 0" 
                  class="absolute -top-1 -right-1 bg-gradient-to-r from-red-500 to-pink-500 text-white text-xs rounded-full h-5 w-5 flex items-center justify-center"
                >
                  {{ nudges.length }}
                </span>
              </button>

              <!-- Notifications Dropdown -->
              <div 
                v-if="showNotifications" 
                class="absolute top-full right-0 mt-1 w-80 bg-white/90 backdrop-blur-xl rounded-2xl shadow-xl border border-white/20 z-50"
              >
                <div class="p-4 border-b border-gray-200">
                  <div class="flex items-center justify-between">
                    <h3 class="text-lg font-semibold text-gray-900">Notifications</h3>
                    <button 
                      v-if="nudges.length > 0"
                      @click="clearAllNotifications"
                      class="text-sm text-indigo-600 hover:text-indigo-800"
                    >
                      Clear all
                    </button>
                  </div>
                </div>

                <div class="max-h-96 overflow-y-auto">
                  <div v-if="nudges.length === 0" class="p-6 text-center text-gray-500">
                    <svg class="w-12 h-12 mx-auto mb-4 text-gray-300" fill="none" stroke="currentColor" viewBox="0 0 24 24">
                      <path stroke-linecap="round" stroke-linejoin="round" stroke-width="2" d="M15 17h5l-5 5v-5zM9 12l2 2 4-4m6 2a9 9 0 11-18 0 9 9 0 0118 0z"></path>
                    </svg>
                    <p class="text-sm">No new notifications</p>
                  </div>

                  <div v-else class="divide-y divide-gray-100">
                    <div
                      v-for="nudge in nudges"
                      :key="nudge.id"
                      class="p-4 hover:bg-gray-50 transition-colors"
                    >
                      <div class="flex items-start justify-between">
                        <div class="flex-1">
                          <div class="flex items-center mb-2">
                            <div class="w-2 h-2 bg-blue-500 rounded-full mr-2"></div>
                            <span class="text-xs text-gray-500 uppercase tracking-wide">{{ nudge.type }}</span>
                          </div>
                          <p class="text-sm text-gray-900 mb-2">{{ nudge.message }}</p>
                          <div class="flex items-center justify-between">
                            <span class="text-xs text-gray-400">Just now</span>
                            <button 
                              @click="handleNotificationAction(nudge)"
                              class="text-xs text-indigo-600 hover:text-indigo-800 font-medium"
                            >
                              View →
                            </button>
                          </div>
                        </div>
                        <button 
                          @click="dismissNotification(nudge.id)"
                          class="ml-2 text-gray-400 hover:text-gray-600"
                        >
                          <svg class="w-4 h-4" fill="none" stroke="currentColor" viewBox="0 0 24 24">
                            <path stroke-linecap="round" stroke-linejoin="round" stroke-width="2" d="M6 18L18 6M6 6l12 12"></path>
                          </svg>
                        </button>
                      </div>
                    </div>
                  </div>
                </div>
              </div>
            </div>

            <NuxtLink 
              to="/profile"
              class="w-8 h-8 bg-gradient-to-r from-indigo-600 to-purple-600 rounded-full flex items-center justify-center text-white text-sm font-medium hover:shadow-lg transform hover:scale-105 transition-all duration-200 cursor-pointer"
            >
              JD
            </NuxtLink>
          </div>
        </div>
      </div>
    </nav>

    <!-- Main Content -->
    <main class="max-w-7xl mx-auto px-4 py-8">
      <!-- Welcome Header -->
      <div class="mb-8 stats-section">
        <h1 class="text-3xl font-bold text-gray-900">Welcome back, John!</h1>
        <p class="text-gray-600 mt-2">Here's what's happening in your campus journey.</p>
        <div class="mt-4 grid grid-cols-1 md:grid-cols-3 gap-4">
          <div class="bg-white rounded-lg p-4 shadow-sm">
            <div class="text-2xl font-bold text-indigo-600">{{ commitments.length }}</div>
            <div class="text-sm text-gray-600">Active Commitments</div>
          </div>
          <div class="bg-white rounded-lg p-4 shadow-sm">
            <div class="text-2xl font-bold text-green-600">{{ upcomingEvents.length }}</div>
            <div class="text-sm text-gray-600">Upcoming Events</div>
          </div>
          <div class="bg-white rounded-lg p-4 shadow-sm">
            <div class="text-2xl font-bold text-purple-600">{{ recommendedClubs.length }}</div>
            <div class="text-sm text-gray-600">Recommendations</div>
          </div>
        </div>
      </div>

      <!-- Grid Layout -->
      <div class="grid grid-cols-1 lg:grid-cols-3 gap-8" style="min-height: 500px;">
        <!-- Left Column (2/3 width) -->
        <div class="lg:col-span-2 space-y-8" style="min-height: 400px;">
          <!-- Your Commitments -->
          <div class="bg-white rounded-xl shadow-sm p-6 commitments-section min-h-[300px]">
            <div class="flex items-center justify-between mb-6">
              <h2 class="text-xl font-semibold text-gray-900">Your Commitments</h2>
              <span class="text-sm text-gray-500">{{ commitments.length }} active</span>
            </div>

            <div v-if="commitments.length > 0" class="space-y-4">
              <div
                v-for="commitment in commitments"
                :key="commitment.id"
                class="flex items-center justify-between p-4 rounded-lg bg-gray-50"
              >
                <div class="flex items-center flex-1">
                  <div class="w-3 h-3 rounded-full mr-3"
                       :class="getCommitmentStatusColor(commitment.status)">
                  </div>
                  <div>
                    <h4 class="font-medium text-gray-900">{{ commitment.title }}</h4>
                    <p class="text-sm text-gray-500 capitalize">{{ commitment.status }} • {{ commitment.type }}</p>
                  </div>
                </div>
                <div class="flex items-center space-x-2">
                  <select
                    :value="commitment.status"
                    @change="updateCommitmentStatus(commitment.id, ($event.target as HTMLSelectElement).value)"
                    class="text-sm border border-gray-300 rounded-lg px-3 py-1.5 bg-white hover:border-indigo-300 focus:border-indigo-500 focus:ring-2 focus:ring-indigo-200 focus:outline-none transition-all duration-200 font-medium text-gray-700"
                  >
                    <option value="pending">Pending</option>
                    <option value="active">Active</option>
                    <option value="passive">Passive</option>
                    <option value="inactive">Inactive</option>
                  </select>
                  <button
                    @click="removeCommitment(commitment.id)"
                    class="p-2 text-red-600 hover:text-red-800 hover:bg-red-50 rounded-lg transition-colors duration-200"
                    title="Remove commitment"
                  >
                    <svg class="w-4 h-4" fill="none" stroke="currentColor" viewBox="0 0 24 24">
                      <path stroke-linecap="round" stroke-linejoin="round" stroke-width="2" d="M19 7l-.867 12.142A2 2 0 0116.138 21H7.862a2 2 0 01-1.995-1.858L5 7m5 4v6m4-6v6m1-10V4a1 1 0 00-1-1h-4a1 1 0 00-1 1v3M4 7h16" />
                    </svg>
                  </button>
                </div>
              </div>
            </div>

            <div v-else class="text-center py-8 text-gray-500">
              <p>No commitments yet. Accept some recommendations below to get started!</p>
            </div>
          </div>

          <!-- Your Starter Plan -->
          <div class="bg-white rounded-xl shadow-sm p-6" style="min-height: 300px;">
            <div class="flex items-center justify-between mb-6">
              <h2 class="text-xl font-semibold text-gray-900">Involvement Plan</h2>
              <span class="text-sm text-gray-500">Suggestion</span>
            </div>

            <!-- Show recommendations if plan not accepted -->
            <div v-if="!planAccepted" class="min-h-[400px]">
              <!-- Plan Description -->
              <div class="mb-6">
                <p class="text-gray-600 mb-4">
                  Utilizing your field of study and interests, we've packaged the perfect involvement plan just for you! 
                  Check it out and see which of the suggested orgs you would like to get involved with.
                </p>
                
                <!-- What's Included -->
                <div class="bg-gray-50 rounded-lg p-4 mb-6">
                  <h4 class="font-medium text-gray-900 mb-3">What's included:</h4>
                  <ul class="space-y-2 text-sm text-gray-600">
                    <li class="flex items-center">
                      <span class="w-2 h-2 bg-indigo-600 rounded-full mr-3"></span>
                      1x High Commitment Extracurricular
                    </li>
                    <li class="flex items-center">
                      <span class="w-2 h-2 bg-indigo-600 rounded-full mr-3"></span>
                      2x Lower Commitment Organizations
                    </li>
                    <li class="flex items-center">
                      <span class="w-2 h-2 bg-indigo-600 rounded-full mr-3"></span>
                      1x Non-technical Discovery Club
                    </li>
                    <li class="flex items-center">
                      <span class="w-2 h-2 bg-indigo-600 rounded-full mr-3"></span>
                      Some Upcoming events you may like
                    </li>
                  </ul>
                </div>
              </div>

              <!-- Involvement Plan Recommendations -->
              <div class="space-y-6 recommendations-section">
                <!-- High Commitment Extracurricular -->
                <div class="border border-red-200 rounded-lg p-4 bg-red-50">
                  <div class="flex items-center mb-3">
                    <span class="px-2 py-1 bg-red-600 text-white text-xs rounded-full font-medium">
                      HIGH COMMITMENT
                    </span>
                    <span class="ml-2 text-sm text-gray-600">~8-12 hours/week</span>
                  </div>
                  <div class="mb-4">
                    <h4 class="font-medium text-gray-900">{{ recommendedClubs[0]?.name || 'AI Research Club' }}</h4>
                    <p class="text-gray-600 text-sm mt-1">{{ recommendedClubs[0]?.description || 'Perfect for CS majors - research opportunities and leadership roles' }}</p>
                    <div class="flex items-center mt-2 space-x-4 text-xs text-gray-500">
                      <span>👥 {{ recommendedClubs[0]?.memberCount || 87 }} members</span>
                      <span>🎯 Matches your major & interests</span>
                    </div>
                  </div>
                  <div class="flex justify-end">
                    <button
                      @click="acceptOpportunity(recommendedClubs[0] || mockHighCommitment)"
                      class="px-4 py-2 bg-red-600 text-white text-sm rounded-lg hover:bg-red-700 font-medium whitespace-nowrap"
                    >
                      Accept
                    </button>
                  </div>
                </div>

                <!-- Lower Commitment Organizations -->
                <div>
                  <h4 class="font-medium text-gray-900 mb-3">Lower Commitment Organizations</h4>
                  <div class="space-y-3">
                    <!-- First Low Commitment -->
                    <div class="border border-blue-200 rounded-lg p-4 bg-blue-50">
                      <div class="flex items-center mb-2">
                        <span class="px-2 py-1 bg-blue-600 text-white text-xs rounded-full font-medium">
                          LOW COMMITMENT
                        </span>
                        <span class="ml-2 text-sm text-gray-600">~2-4 hours/week</span>
                      </div>
                      <div class="mb-4">
                        <h5 class="font-medium text-gray-900">{{ recommendedClubs[1]?.name || 'Tech Entrepreneurship Club' }}</h5>
                        <p class="text-gray-600 text-sm mt-1">{{ recommendedClubs[1]?.description || 'Network with like-minded students and learn about startups' }}</p>
                      </div>
                      <div class="flex justify-end">
                        <button
                          @click="acceptOpportunity(recommendedClubs[1] || mockLowCommitment1)"
                          class="px-4 py-2 bg-blue-600 text-white text-sm rounded-lg hover:bg-blue-700 font-medium whitespace-nowrap"
                        >
                          Accept
                        </button>
                      </div>
                    </div>

                    <!-- Second Low Commitment -->
                    <div class="border border-blue-200 rounded-lg p-4 bg-blue-50">
                      <div class="flex items-center mb-2">
                        <span class="px-2 py-1 bg-blue-600 text-white text-xs rounded-full font-medium">
                          LOW COMMITMENT
                        </span>
                        <span class="ml-2 text-sm text-gray-600">~2-4 hours/week</span>
                      </div>
                      <div class="mb-4">
                        <h5 class="font-medium text-gray-900">{{ recommendedClubs[2]?.name || 'ACM Student Chapter' }}</h5>
                        <p class="text-gray-600 text-sm mt-1">{{ recommendedClubs[2]?.description || 'Professional development and coding competitions' }}</p>
                      </div>
                      <div class="flex justify-end">
                        <button
                          @click="acceptOpportunity(recommendedClubs[2] || mockLowCommitment2)"
                          class="px-4 py-2 bg-blue-600 text-white text-sm rounded-lg hover:bg-blue-700 font-medium whitespace-nowrap"
                        >
                          Accept
                        </button>
                      </div>
                    </div>
                  </div>
                </div>

                <!-- Non-technical Discovery Club -->
                <div class="border border-purple-200 rounded-lg p-4 bg-purple-50">
                  <div class="flex items-center mb-3">
                    <span class="px-2 py-1 bg-purple-600 text-white text-xs rounded-full font-medium">
                      DISCOVERY
                    </span>
                    <span class="ml-2 text-sm text-gray-600">~1-3 hours/week</span>
                  </div>
                  <div class="mb-4">
                    <h4 class="font-medium text-gray-900">Photography Club</h4>
                    <p class="text-gray-600 text-sm mt-1">Explore your creative side and build a portfolio outside of tech</p>
                    <div class="flex items-center mt-2 space-x-4 text-xs text-gray-500">
                      <span>👥 89 members</span>
                      <span>📸 Beginner friendly</span>
                    </div>
                  </div>
                  <div class="flex justify-end">
                    <button
                      @click="acceptOpportunity(mockDiscoveryClub)"
                      class="px-4 py-2 bg-purple-600 text-white text-sm rounded-lg hover:bg-purple-700 font-medium whitespace-nowrap"
                    >
                      Accept
                    </button>
                  </div>
                </div>
              </div>
            </div>

            <!-- Show acceptance confirmation if plan accepted -->
            <div v-else class="text-center py-8 min-h-[400px] flex flex-col justify-center">
              <div class="w-16 h-16 bg-green-100 rounded-full flex items-center justify-center mx-auto mb-4">
                <svg class="w-8 h-8 text-green-600" fill="none" stroke="currentColor" viewBox="0 0 24 24">
                  <path stroke-linecap="round" stroke-linejoin="round" stroke-width="2" d="M5 13l4 4L19 7" />
                </svg>
              </div>
              <h3 class="text-lg font-medium text-gray-900">Plan Accepted!</h3>
              <p class="text-gray-600">Your commitments are now being tracked below.</p>
            </div>
          </div>
        </div>

        <!-- Right Column (1/3 width) -->
        <div class="space-y-8" style="min-height: 400px;">
          <!-- Next Up -->
          <div class="bg-white rounded-xl shadow-sm p-6" style="min-height: 200px;">
            <h2 class="text-xl font-semibold text-gray-900 mb-6">Next Up</h2>
            
            <div v-if="upcomingEvents.length > 0" class="space-y-4">
              <div
                v-for="event in upcomingEvents"
                :key="event.id"
                @click="openEventModal(event)"
                class="border-l-4 border-indigo-500 pl-4 py-2 cursor-pointer hover:bg-gray-50 rounded-r-lg transition-colors duration-200"
              >
                <h4 class="font-medium text-gray-900 text-sm">{{ event.name }}</h4>
                <p class="text-xs text-gray-500">{{ formatDate(event.startTime) }}</p>
                <p class="text-xs text-gray-600 mt-1">{{ event.location }}</p>
              </div>
            </div>

            <div v-else class="text-center py-8 text-gray-500">
              <p class="text-sm">No upcoming events. Check out the Explore page to find events!</p>
              <NuxtLink to="/explore" class="text-indigo-600 text-sm hover:text-indigo-800 mt-2 block">
                Explore Events →
              </NuxtLink>
            </div>
          </div>

          <!-- Quick Actions -->
          <div class="bg-white rounded-xl shadow-sm p-6">
            <h2 class="text-xl font-semibold text-gray-900 mb-6">Quick Actions</h2>
            
            <div class="space-y-3">
              <NuxtLink
                to="/explore"
                class="flex items-center p-3 border border-gray-200 rounded-lg hover:border-indigo-300 hover:bg-indigo-50 transition-colors"
              >
                <div class="w-10 h-10 bg-indigo-100 rounded-lg flex items-center justify-center mr-3">
                  <svg class="w-5 h-5 text-indigo-600" fill="none" stroke="currentColor" viewBox="0 0 24 24">
                    <path stroke-linecap="round" stroke-linejoin="round" stroke-width="2" d="M21 21l-6-6m2-5a7 7 0 11-14 0 7 7 0 0114 0z" />
                  </svg>
                </div>
                <div>
                  <h4 class="font-medium text-gray-900">Explore Opportunities</h4>
                  <p class="text-sm text-gray-500">Find new clubs and events</p>
                </div>
              </NuxtLink>

              <button class="flex items-center w-full p-3 border border-gray-200 rounded-lg hover:border-gray-300 hover:bg-gray-50 transition-colors">
                <div class="w-10 h-10 bg-green-100 rounded-lg flex items-center justify-center mr-3">
                  <svg class="w-5 h-5 text-green-600" fill="none" stroke="currentColor" viewBox="0 0 24 24">
                    <path stroke-linecap="round" stroke-linejoin="round" stroke-width="2" d="M12 6.253v13m0-13C10.832 5.477 9.246 5 7.5 5S4.168 5.477 3 6.253v13C4.168 18.477 5.754 18 7.5 18s3.332.477 4.5 1.253m0-13C13.168 5.477 14.754 5 16.5 5c1.746 0 3.332.477 4.5 1.253v13C19.832 18.477 18.246 18 16.5 18c-1.746 0-3.332.477-4.5 1.253" />
                  </svg>
                </div>
                <div class="text-left">
                  <h4 class="font-medium text-gray-900">Research Guide</h4>
                  <p class="text-sm text-gray-500">Learn how to get involved</p>
                </div>
              </button>

              <NuxtLink
                to="/profile"
                class="flex items-center p-3 border border-gray-200 rounded-lg hover:border-gray-300 hover:bg-gray-50 transition-colors"
              >
                <div class="w-10 h-10 bg-purple-100 rounded-lg flex items-center justify-center mr-3">
                  <svg class="w-5 h-5 text-purple-600" fill="none" stroke="currentColor" viewBox="0 0 24 24">
                    <path stroke-linecap="round" stroke-linejoin="round" stroke-width="2" d="M16 7a4 4 0 11-8 0 4 4 0 018 0zM12 14a7 7 0 00-7 7h14a7 7 0 00-7-7z" />
                  </svg>
                </div>
                <div>
                  <h4 class="font-medium text-gray-900">Update Profile</h4>
                  <p class="text-sm text-gray-500">Manage your interests</p>
                </div>
              </NuxtLink>
            </div>
          </div>
        </div>
      </div>
    </main>

    <!-- Starter Plan Modal -->
    <StarterPlanModal
      :is-visible="showStarterPlanModal"
      :plan="starterPlan"
      :current-commitments="commitments.length"
      @close="showStarterPlanModal = false"
      @start-tour="startDashboardTour"
      @skip-tour="skipDashboardTour"
    />

    <!-- Dashboard Tour -->
    <TourGuide
      :is-active="showTour"
      :steps="tourSteps"
      @tour-complete="onTourComplete"
      @tour-ended="onTourComplete"
    />

    <!-- Event Modal -->
    <Transition
      enter-active-class="transition-all duration-300 ease-out"
      enter-from-class="opacity-0"
      enter-to-class="opacity-100"
      leave-active-class="transition-all duration-200 ease-in"
      leave-from-class="opacity-100"
      leave-to-class="opacity-0"
    >
      <div
        v-if="showEventModal"
        class="fixed inset-0 bg-black/40 backdrop-blur-md flex items-center justify-center z-50 p-4"
        @click="closeEventModal"
      >
        <Transition
          enter-active-class="transition-all duration-300 ease-out"
          enter-from-class="opacity-0 transform scale-95 translate-y-4"
          enter-to-class="opacity-100 transform scale-100 translate-y-0"
          leave-active-class="transition-all duration-200 ease-in"
          leave-from-class="opacity-100 transform scale-100 translate-y-0"
          leave-to-class="opacity-0 transform scale-95 translate-y-4"
        >
          <div
            v-if="showEventModal && modalEventData"
            class="bg-white/90 backdrop-blur-xl rounded-3xl shadow-2xl max-w-3xl w-full mx-4 max-h-[85vh] overflow-y-auto border border-white/20"
            @click.stop
          >
            <!-- Event Modal Content -->
            <div class="p-8">
              <div class="flex justify-between items-start mb-8">
                <div class="flex-1 pr-6">
                  <h2 class="text-2xl font-bold text-gray-900 mb-2">{{ modalEventData.name }}</h2>
                  <p class="text-gray-600">{{ modalEventData.description }}</p>
                </div>
                <button @click="closeEventModal" class="text-gray-400 hover:text-gray-600 transition-colors p-2 rounded-lg hover:bg-gray-100">
                  <svg class="w-6 h-6" fill="none" stroke="currentColor" viewBox="0 0 24 24">
                    <path stroke-linecap="round" stroke-linejoin="round" stroke-width="2" d="M6 18L18 6M6 6l12 12" />
                  </svg>
                </button>
              </div>

              <div class="grid grid-cols-1 lg:grid-cols-2 gap-8 mb-8">
                <div>
                  <h3 class="font-semibold text-gray-900 mb-4">Event Details</h3>
                  <div class="space-y-3">
                    <div class="flex items-center text-gray-600">
                      <svg class="w-5 h-5 mr-3 text-gray-400" fill="none" stroke="currentColor" viewBox="0 0 24 24">
                        <path stroke-linecap="round" stroke-linejoin="round" stroke-width="2" d="M8 7V3m8 4V3m-9 8h10M5 21h14a2 2 0 002-2V7a2 2 0 00-2-2H5a2 2 0 00-2 2v12a2 2 0 002 2z" />
                      </svg>
                      <span>{{ formatDate(modalEventData.startTime) }}</span>
                    </div>
                    <div class="flex items-center text-gray-600">
                      <svg class="w-5 h-5 mr-3 text-gray-400" fill="none" stroke="currentColor" viewBox="0 0 24 24">
                        <path stroke-linecap="round" stroke-linejoin="round" stroke-width="2" d="M17.657 16.657L13.414 20.9a1.998 1.998 0 01-2.827 0l-4.244-4.243a8 8 0 1111.314 0z" />
                        <path stroke-linecap="round" stroke-linejoin="round" stroke-width="2" d="M15 11a3 3 0 11-6 0 3 3 0 016 0z" />
                      </svg>
                      <span>{{ modalEventData.location }}</span>
                    </div>
                    <div v-if="modalEventData.attendeeCount" class="flex items-center text-gray-600">
                      <svg class="w-5 h-5 mr-3 text-gray-400" fill="none" stroke="currentColor" viewBox="0 0 24 24">
                        <path stroke-linecap="round" stroke-linejoin="round" stroke-width="2" d="M12 4.354a4 4 0 110 5.292M15 21H3v-1a6 6 0 0112 0v1zm0 0h6v-1a6 6 0 00-9-5.197m13.5-9a2.5 2.5 0 11-5 0 2.5 2.5 0 015 0z" />
                      </svg>
                      <span>{{ modalEventData.attendeeCount }} attending</span>
                    </div>
                    <div v-if="modalEventData.organizer" class="flex items-center text-gray-600">
                      <svg class="w-5 h-5 mr-3 text-gray-400" fill="none" stroke="currentColor" viewBox="0 0 24 24">
                        <path stroke-linecap="round" stroke-linejoin="round" stroke-width="2" d="M19 21V5a2 2 0 00-2-2H7a2 2 0 00-2 2v16m14 0h2m-2 0h-5m-9 0H3m2 0h5M9 7h1m-1 4h1m4-4h1m-1 4h1m-5 10v-5a1 1 0 011-1h2a1 1 0 011 1v5m-4 0h4" />
                      </svg>
                      <span>{{ modalEventData.organizer }}</span>
                    </div>
                  </div>
                </div>
                <div>
                  <h3 class="font-semibold text-gray-900 mb-4">Why You'll Love This</h3>
                  <p class="text-gray-600 mb-6">{{ modalEventData.whyRecommended || 'Perfect opportunity to expand your network and learn something new!' }}</p>
                  
                  <!-- Tags -->
                  <div v-if="modalEventData.tags && modalEventData.tags.length > 0" class="mb-6">
                    <h4 class="font-medium text-gray-900 mb-2">Tags</h4>
                    <div class="flex flex-wrap gap-2">
                      <span 
                        v-for="tag in modalEventData.tags" 
                        :key="tag"
                        class="px-2 py-1 bg-indigo-100 text-indigo-700 text-xs rounded-full font-medium"
                      >
                        {{ tag }}
                      </span>
                    </div>
                  </div>

                  <!-- Additional Info -->
                  <div class="space-y-3 text-sm">
                    <div v-if="modalEventData.isFree" class="flex items-center text-green-600">
                      <svg class="w-4 h-4 mr-2" fill="none" stroke="currentColor" viewBox="0 0 24 24">
                        <path stroke-linecap="round" stroke-linejoin="round" stroke-width="2" d="M5 13l4 4L19 7" />
                      </svg>
                      Free Event
                    </div>
                    <div v-if="modalEventData.isVirtual" class="flex items-center text-blue-600">
                      <svg class="w-4 h-4 mr-2" fill="none" stroke="currentColor" viewBox="0 0 24 24">
                        <path stroke-linecap="round" stroke-linejoin="round" stroke-width="2" d="M15.75 17.25v3.375c0 .621-.504 1.125-1.125 1.125h-9.75a1.125 1.125 0 01-1.125-1.125V7.875c0-.621.504-1.125 1.125-1.125H6.75a9.06 9.06 0 011.5.124m7.5 10.376h3.375c.621 0 1.125-.504 1.125-1.125V11.25c0-4.46-3.243-8.161-7.5-8.876a9.06 9.06 0 00-1.5-.124H9.375c-.621 0-1.125.504-1.125 1.125v3.5m7.5 10.375H9.375a1.125 1.125 0 01-1.125-1.125v-9.25m12 6.625v-1.875a3.375 3.375 0 00-3.375-3.375h-1.5a1.125 1.125 0 01-1.125-1.125v-1.5a3.375 3.375 0 00-3.375-3.375H9.75" />
                      </svg>
                      Virtual Event
                    </div>
                  </div>
                </div>
              </div>

              <!-- Event Map - Full Width -->
              <EventMap :event="modalEventData" />

              <div class="flex gap-4 pt-6 border-t border-gray-200/50">
                <button
                  @click="rsvpEvent(modalEventData, 'going')"
                  class="flex-1 py-4 px-6 bg-gradient-to-r from-indigo-600 to-purple-600 text-white rounded-xl hover:from-indigo-700 hover:to-purple-700 transition-all duration-300 font-medium text-lg shadow-lg hover:shadow-xl transform hover:-translate-y-1 hover:scale-105"
                  :class="{ 'from-green-600 to-green-700 hover:from-green-700 hover:to-green-800': (modalEventData as any).rsvpStatus === 'going' }"
                >
                  {{ (modalEventData as any).rsvpStatus === 'going' ? '✓ Going' : 'I\'m Going' }}
                </button>
                <button
                  @click="rsvpEvent(modalEventData, 'interested')"
                  class="flex-1 py-4 px-6 bg-white border-2 border-gray-200 text-gray-700 rounded-xl hover:bg-gray-50 hover:border-gray-300 transition-all duration-300 font-medium text-lg shadow-sm hover:shadow-md transform hover:-translate-y-1 hover:scale-105"
                  :class="{ 'border-indigo-600 text-indigo-600 bg-indigo-50': (modalEventData as any).rsvpStatus === 'interested' }"
                >
                  {{ (modalEventData as any).rsvpStatus === 'interested' ? '✓ Interested' : 'Interested' }}
                </button>
              </div>
            </div>
          </div>
        </Transition>
      </div>
    </Transition>
  </div>
=======
	<div class="min-h-screen bg-gradient-to-br from-gray-50 to-gray-100">
		<!-- Navigation -->
		<nav class="bg-white/80 backdrop-blur-lg shadow-sm border-b border-white/20">
			<div class="max-w-7xl mx-auto px-4">
				<div class="flex justify-between items-center h-16">
					<div class="flex items-center space-x-8">
						<div class="text-2xl font-bold text-indigo-600">
							OppTrack
						</div>
						<div class="hidden md:flex space-x-6">
							<NuxtLink
								to="/dashboard"
								class="text-indigo-600 font-medium relative"
							>
								Dashboard
								<div class="absolute -bottom-1 left-0 w-full h-0.5 bg-gradient-to-r from-indigo-500 to-purple-600 rounded-full" />
							</NuxtLink>
							<NuxtLink
								to="/explore"
								class="text-gray-500 hover:text-gray-700 transition-colors duration-200"
							>
								Explore
							</NuxtLink>
							<NuxtLink
								to="/profile"
								class="text-gray-500 hover:text-gray-700 transition-colors duration-200"
							>
								Profile
							</NuxtLink>
						</div>
					</div>

					<div class="flex items-center space-x-4">
						<!-- Notifications Dropdown -->
						<div class="relative">
							<button
								class="relative text-gray-500 hover:text-gray-700 p-2 rounded-lg hover:bg-white/50 backdrop-blur-sm transition-all duration-200"
								@click="toggleNotifications"
							>
								<svg
									class="w-6 h-6"
									viewBox="0 0 24 24"
									fill="none"
									xmlns="http://www.w3.org/2000/svg"
								>
									<path
										d="M18 8C18 6.4087 17.3679 4.88258 16.2426 3.75736C15.1174 2.63214 13.5913 2 12 2C10.4087 2 8.88258 2.63214 7.75736 3.75736C6.63214 4.88258 6 6.4087 6 8C6 15 3 17 3 17H21C21 17 18 15 18 8Z"
										stroke="currentColor"
										stroke-width="2"
										stroke-linecap="round"
										stroke-linejoin="round"
									/>
									<path
										d="M13.73 21C13.5542 21.3031 13.3019 21.5547 12.9982 21.7295C12.6946 21.9044 12.3504 21.9965 12 21.9965C11.6496 21.9965 11.3054 21.9044 11.0018 21.7295C10.6982 21.5547 10.4458 21.3031 10.27 21"
										stroke="currentColor"
										stroke-width="2"
										stroke-linecap="round"
										stroke-linejoin="round"
									/>
								</svg>
								<!-- Notification badge -->
								<span
									v-if="nudges.length > 0"
									class="absolute -top-1 -right-1 bg-gradient-to-r from-red-500 to-pink-500 text-white text-xs rounded-full h-5 w-5 flex items-center justify-center"
								>
									{{ nudges.length }}
								</span>
							</button>

							<!-- Notifications Dropdown -->
							<div
								v-if="showNotifications"
								class="absolute top-full right-0 mt-1 w-80 bg-white/90 backdrop-blur-xl rounded-2xl shadow-xl border border-white/20 z-50"
							>
								<div class="p-4 border-b border-gray-200">
									<div class="flex items-center justify-between">
										<h3 class="text-lg font-semibold text-gray-900">
											Notifications
										</h3>
										<button
											v-if="nudges.length > 0"
											class="text-sm text-indigo-600 hover:text-indigo-800"
											@click="clearAllNotifications"
										>
											Clear all
										</button>
									</div>
								</div>

								<div class="max-h-96 overflow-y-auto">
									<div
										v-if="nudges.length === 0"
										class="p-6 text-center text-gray-500"
									>
										<svg
											class="w-12 h-12 mx-auto mb-4 text-gray-300"
											fill="none"
											stroke="currentColor"
											viewBox="0 0 24 24"
										>
											<path
												stroke-linecap="round"
												stroke-linejoin="round"
												stroke-width="2"
												d="M15 17h5l-5 5v-5zM9 12l2 2 4-4m6 2a9 9 0 11-18 0 9 9 0 0118 0z"
											/>
										</svg>
										<p class="text-sm">
											No new notifications
										</p>
									</div>

									<div
										v-else
										class="divide-y divide-gray-100"
									>
										<div
											v-for="nudge in nudges"
											:key="nudge.id"
											class="p-4 hover:bg-gray-50 transition-colors"
										>
											<div class="flex items-start justify-between">
												<div class="flex-1">
													<div class="flex items-center mb-2">
														<div class="w-2 h-2 bg-blue-500 rounded-full mr-2" />
														<span class="text-xs text-gray-500 uppercase tracking-wide">{{ nudge.type }}</span>
													</div>
													<p class="text-sm text-gray-900 mb-2">
														{{ nudge.message }}
													</p>
													<div class="flex items-center justify-between">
														<span class="text-xs text-gray-400">Just now</span>
														<button
															class="text-xs text-indigo-600 hover:text-indigo-800 font-medium"
															@click="handleNotificationAction(nudge)"
														>
															View →
														</button>
													</div>
												</div>
												<button
													class="ml-2 text-gray-400 hover:text-gray-600"
													@click="dismissNotification(nudge.id)"
												>
													<svg
														class="w-4 h-4"
														fill="none"
														stroke="currentColor"
														viewBox="0 0 24 24"
													>
														<path
															stroke-linecap="round"
															stroke-linejoin="round"
															stroke-width="2"
															d="M6 18L18 6M6 6l12 12"
														/>
													</svg>
												</button>
											</div>
										</div>
									</div>
								</div>
							</div>
						</div>

						<NuxtLink
							to="/profile"
							class="w-8 h-8 bg-gradient-to-r from-indigo-600 to-purple-600 rounded-full flex items-center justify-center text-white text-sm font-medium hover:shadow-lg transform hover:scale-105 transition-all duration-200 cursor-pointer"
						>
							JD
						</NuxtLink>
					</div>
				</div>
			</div>
		</nav>

		<!-- Main Content -->
		<main class="max-w-7xl mx-auto px-4 py-8">
			<!-- Welcome Header -->
			<div class="mb-8 stats-section">
				<h1 class="text-3xl font-bold text-gray-900">
					Welcome back, John!
				</h1>
				<p class="text-gray-600 mt-2">
					Here's what's happening in your campus journey.
				</p>
				<div class="mt-4 grid grid-cols-1 md:grid-cols-3 gap-4">
					<div class="bg-white rounded-lg p-4 shadow-sm">
						<div class="text-2xl font-bold text-indigo-600">
							{{ commitments.length }}
						</div>
						<div class="text-sm text-gray-600">
							Active Commitments
						</div>
					</div>
					<div class="bg-white rounded-lg p-4 shadow-sm">
						<div class="text-2xl font-bold text-green-600">
							{{ upcomingEvents.length }}
						</div>
						<div class="text-sm text-gray-600">
							Upcoming Events
						</div>
					</div>
					<div class="bg-white rounded-lg p-4 shadow-sm">
						<div class="text-2xl font-bold text-purple-600">
							{{ recommendedClubs.length }}
						</div>
						<div class="text-sm text-gray-600">
							Recommendations
						</div>
					</div>
				</div>
			</div>

			<!-- Grid Layout -->
			<div
				class="grid grid-cols-1 lg:grid-cols-3 gap-8"
				style="min-height: 500px;"
			>
				<!-- Left Column (2/3 width) -->
				<div
					class="lg:col-span-2 space-y-8"
					style="min-height: 400px;"
				>
					<!-- Your Commitments -->
					<div class="bg-white rounded-xl shadow-sm p-6 commitments-section min-h-[300px]">
						<div class="flex items-center justify-between mb-6">
							<h2 class="text-xl font-semibold text-gray-900">
								Your Commitments
							</h2>
							<span class="text-sm text-gray-500">{{ commitments.length }} active</span>
						</div>

						<div
							v-if="commitments.length > 0"
							class="space-y-4"
						>
							<div
								v-for="commitment in commitments"
								:key="commitment.id"
								class="flex items-center justify-between p-4 rounded-lg bg-gray-50"
							>
								<div class="flex items-center flex-1">
									<div
										class="w-3 h-3 rounded-full mr-3"
										:class="getCommitmentStatusColor(commitment.status)"
									/>
									<div>
										<h4 class="font-medium text-gray-900">
											{{ commitment.title }}
										</h4>
										<p class="text-sm text-gray-500 capitalize">
											{{ commitment.status }} • {{ commitment.type }}
										</p>
									</div>
								</div>
								<div class="flex items-center space-x-2">
									<select
										:value="commitment.status"
										class="text-sm border border-gray-300 rounded-lg px-3 py-1.5 bg-white hover:border-indigo-300 focus:border-indigo-500 focus:ring-2 focus:ring-indigo-200 focus:outline-none transition-all duration-200 font-medium text-gray-700"
										@change="updateCommitmentStatus(commitment.id, ($event.target as HTMLSelectElement).value)"
									>
										<option value="pending">
											Pending
										</option>
										<option value="active">
											Active
										</option>
										<option value="passive">
											Passive
										</option>
										<option value="inactive">
											Inactive
										</option>
									</select>
									<button
										class="p-2 text-red-600 hover:text-red-800 hover:bg-red-50 rounded-lg transition-colors duration-200"
										title="Remove commitment"
										@click="removeCommitment(commitment.id)"
									>
										<svg
											class="w-4 h-4"
											fill="none"
											stroke="currentColor"
											viewBox="0 0 24 24"
										>
											<path
												stroke-linecap="round"
												stroke-linejoin="round"
												stroke-width="2"
												d="M19 7l-.867 12.142A2 2 0 0116.138 21H7.862a2 2 0 01-1.995-1.858L5 7m5 4v6m4-6v6m1-10V4a1 1 0 00-1-1h-4a1 1 0 00-1 1v3M4 7h16"
											/>
										</svg>
									</button>
								</div>
							</div>
						</div>

						<div
							v-else
							class="text-center py-8 text-gray-500"
						>
							<p>No commitments yet. Accept some recommendations below to get started!</p>
						</div>
					</div>

					<!-- Your Starter Plan -->
					<div
						class="bg-white rounded-xl shadow-sm p-6"
						style="min-height: 300px;"
					>
						<div class="flex items-center justify-between mb-6">
							<h2 class="text-xl font-semibold text-gray-900">
								Involvement Plan
							</h2>
							<span class="text-sm text-gray-500">Suggestion</span>
						</div>

						<!-- Show recommendations if plan not accepted -->
						<div
							v-if="!planAccepted"
							class="min-h-[400px]"
						>
							<!-- Plan Description -->
							<div class="mb-6">
								<p class="text-gray-600 mb-4">
									Utilizing your field of study and interests, we've packaged the perfect involvement plan just for you!
									Check it out and see which of the suggested orgs you would like to get involved with.
								</p>

								<!-- What's Included -->
								<div class="bg-gray-50 rounded-lg p-4 mb-6">
									<h4 class="font-medium text-gray-900 mb-3">
										What's included:
									</h4>
									<ul class="space-y-2 text-sm text-gray-600">
										<li class="flex items-center">
											<span class="w-2 h-2 bg-indigo-600 rounded-full mr-3" />
											1x High Commitment Extracurricular
										</li>
										<li class="flex items-center">
											<span class="w-2 h-2 bg-indigo-600 rounded-full mr-3" />
											2x Lower Commitment Organizations
										</li>
										<li class="flex items-center">
											<span class="w-2 h-2 bg-indigo-600 rounded-full mr-3" />
											1x Non-technical Discovery Club
										</li>
										<li class="flex items-center">
											<span class="w-2 h-2 bg-indigo-600 rounded-full mr-3" />
											Some Upcoming events you may like
										</li>
									</ul>
								</div>
							</div>

							<!-- Involvement Plan Recommendations -->
							<div class="space-y-6 recommendations-section">
								<!-- High Commitment Extracurricular -->
								<div class="border border-red-200 rounded-lg p-4 bg-red-50">
									<div class="flex items-center mb-3">
										<span class="px-2 py-1 bg-red-600 text-white text-xs rounded-full font-medium">
											HIGH COMMITMENT
										</span>
										<span class="ml-2 text-sm text-gray-600">~8-12 hours/week</span>
									</div>
									<div class="mb-4">
										<h4 class="font-medium text-gray-900">
											{{ recommendedClubs[0]?.name || 'AI Research Club' }}
										</h4>
										<p class="text-gray-600 text-sm mt-1">
											{{ recommendedClubs[0]?.description || 'Perfect for CS majors - research opportunities and leadership roles' }}
										</p>
										<div class="flex items-center mt-2 space-x-4 text-xs text-gray-500">
											<span>👥 {{ recommendedClubs[0]?.memberCount || 87 }} members</span>
											<span>🎯 Matches your major & interests</span>
										</div>
									</div>
									<div class="flex justify-end">
										<button
											class="px-4 py-2 bg-red-600 text-white text-sm rounded-lg hover:bg-red-700 font-medium whitespace-nowrap"
											@click="acceptOpportunity(recommendedClubs[0] || mockHighCommitment)"
										>
											Accept
										</button>
									</div>
								</div>

								<!-- Lower Commitment Organizations -->
								<div>
									<h4 class="font-medium text-gray-900 mb-3">
										Lower Commitment Organizations
									</h4>
									<div class="space-y-3">
										<!-- First Low Commitment -->
										<div class="border border-blue-200 rounded-lg p-4 bg-blue-50">
											<div class="flex items-center mb-2">
												<span class="px-2 py-1 bg-blue-600 text-white text-xs rounded-full font-medium">
													LOW COMMITMENT
												</span>
												<span class="ml-2 text-sm text-gray-600">~2-4 hours/week</span>
											</div>
											<div class="mb-4">
												<h5 class="font-medium text-gray-900">
													{{ recommendedClubs[1]?.name || 'Tech Entrepreneurship Club' }}
												</h5>
												<p class="text-gray-600 text-sm mt-1">
													{{ recommendedClubs[1]?.description || 'Network with like-minded students and learn about startups' }}
												</p>
											</div>
											<div class="flex justify-end">
												<button
													class="px-4 py-2 bg-blue-600 text-white text-sm rounded-lg hover:bg-blue-700 font-medium whitespace-nowrap"
													@click="acceptOpportunity(recommendedClubs[1] || mockLowCommitment1)"
												>
													Accept
												</button>
											</div>
										</div>

										<!-- Second Low Commitment -->
										<div class="border border-blue-200 rounded-lg p-4 bg-blue-50">
											<div class="flex items-center mb-2">
												<span class="px-2 py-1 bg-blue-600 text-white text-xs rounded-full font-medium">
													LOW COMMITMENT
												</span>
												<span class="ml-2 text-sm text-gray-600">~2-4 hours/week</span>
											</div>
											<div class="mb-4">
												<h5 class="font-medium text-gray-900">
													{{ recommendedClubs[2]?.name || 'ACM Student Chapter' }}
												</h5>
												<p class="text-gray-600 text-sm mt-1">
													{{ recommendedClubs[2]?.description || 'Professional development and coding competitions' }}
												</p>
											</div>
											<div class="flex justify-end">
												<button
													class="px-4 py-2 bg-blue-600 text-white text-sm rounded-lg hover:bg-blue-700 font-medium whitespace-nowrap"
													@click="acceptOpportunity(recommendedClubs[2] || mockLowCommitment2)"
												>
													Accept
												</button>
											</div>
										</div>
									</div>
								</div>

								<!-- Non-technical Discovery Club -->
								<div class="border border-purple-200 rounded-lg p-4 bg-purple-50">
									<div class="flex items-center mb-3">
										<span class="px-2 py-1 bg-purple-600 text-white text-xs rounded-full font-medium">
											DISCOVERY
										</span>
										<span class="ml-2 text-sm text-gray-600">~1-3 hours/week</span>
									</div>
									<div class="mb-4">
										<h4 class="font-medium text-gray-900">
											Photography Club
										</h4>
										<p class="text-gray-600 text-sm mt-1">
											Explore your creative side and build a portfolio outside of tech
										</p>
										<div class="flex items-center mt-2 space-x-4 text-xs text-gray-500">
											<span>👥 89 members</span>
											<span>📸 Beginner friendly</span>
										</div>
									</div>
									<div class="flex justify-end">
										<button
											class="px-4 py-2 bg-purple-600 text-white text-sm rounded-lg hover:bg-purple-700 font-medium whitespace-nowrap"
											@click="acceptOpportunity(mockDiscoveryClub)"
										>
											Accept
										</button>
									</div>
								</div>
							</div>
						</div>

						<!-- Show acceptance confirmation if plan accepted -->
						<div
							v-else
							class="text-center py-8 min-h-[400px] flex flex-col justify-center"
						>
							<div class="w-16 h-16 bg-green-100 rounded-full flex items-center justify-center mx-auto mb-4">
								<svg
									class="w-8 h-8 text-green-600"
									fill="none"
									stroke="currentColor"
									viewBox="0 0 24 24"
								>
									<path
										stroke-linecap="round"
										stroke-linejoin="round"
										stroke-width="2"
										d="M5 13l4 4L19 7"
									/>
								</svg>
							</div>
							<h3 class="text-lg font-medium text-gray-900">
								Plan Accepted!
							</h3>
							<p class="text-gray-600">
								Your commitments are now being tracked below.
							</p>
						</div>
					</div>
				</div>

				<!-- Right Column (1/3 width) -->
				<div
					class="space-y-8"
					style="min-height: 400px;"
				>
					<!-- Next Up -->
					<div
						class="bg-white rounded-xl shadow-sm p-6"
						style="min-height: 200px;"
					>
						<h2 class="text-xl font-semibold text-gray-900 mb-6">
							Next Up
						</h2>

						<div
							v-if="upcomingEvents.length > 0"
							class="space-y-4"
						>
							<div
								v-for="event in upcomingEvents"
								:key="event.id"
								class="border-l-4 border-indigo-500 pl-4 py-2 cursor-pointer hover:bg-gray-50 rounded-r-lg transition-colors duration-200"
								@click="openEventModal(event)"
							>
								<h4 class="font-medium text-gray-900 text-sm">
									{{ event.name }}
								</h4>
								<p class="text-xs text-gray-500">
									{{ formatDate(event.startTime) }}
								</p>
								<p class="text-xs text-gray-600 mt-1">
									{{ event.location }}
								</p>
							</div>
						</div>

						<div
							v-else
							class="text-center py-8 text-gray-500"
						>
							<p class="text-sm">
								No upcoming events. Check out the Explore page to find events!
							</p>
							<NuxtLink
								to="/explore"
								class="text-indigo-600 text-sm hover:text-indigo-800 mt-2 block"
							>
								Explore Events →
							</NuxtLink>
						</div>
					</div>

					<!-- Quick Actions -->
					<div class="bg-white rounded-xl shadow-sm p-6">
						<h2 class="text-xl font-semibold text-gray-900 mb-6">
							Quick Actions
						</h2>

						<div class="space-y-3">
							<NuxtLink
								to="/explore"
								class="flex items-center p-3 border border-gray-200 rounded-lg hover:border-indigo-300 hover:bg-indigo-50 transition-colors"
							>
								<div class="w-10 h-10 bg-indigo-100 rounded-lg flex items-center justify-center mr-3">
									<svg
										class="w-5 h-5 text-indigo-600"
										fill="none"
										stroke="currentColor"
										viewBox="0 0 24 24"
									>
										<path
											stroke-linecap="round"
											stroke-linejoin="round"
											stroke-width="2"
											d="M21 21l-6-6m2-5a7 7 0 11-14 0 7 7 0 0114 0z"
										/>
									</svg>
								</div>
								<div>
									<h4 class="font-medium text-gray-900">
										Explore Opportunities
									</h4>
									<p class="text-sm text-gray-500">
										Find new clubs and events
									</p>
								</div>
							</NuxtLink>

							<button class="flex items-center w-full p-3 border border-gray-200 rounded-lg hover:border-gray-300 hover:bg-gray-50 transition-colors">
								<div class="w-10 h-10 bg-green-100 rounded-lg flex items-center justify-center mr-3">
									<svg
										class="w-5 h-5 text-green-600"
										fill="none"
										stroke="currentColor"
										viewBox="0 0 24 24"
									>
										<path
											stroke-linecap="round"
											stroke-linejoin="round"
											stroke-width="2"
											d="M12 6.253v13m0-13C10.832 5.477 9.246 5 7.5 5S4.168 5.477 3 6.253v13C4.168 18.477 5.754 18 7.5 18s3.332.477 4.5 1.253m0-13C13.168 5.477 14.754 5 16.5 5c1.746 0 3.332.477 4.5 1.253v13C19.832 18.477 18.246 18 16.5 18c-1.746 0-3.332.477-4.5 1.253"
										/>
									</svg>
								</div>
								<div class="text-left">
									<h4 class="font-medium text-gray-900">
										Research Guide
									</h4>
									<p class="text-sm text-gray-500">
										Learn how to get involved
									</p>
								</div>
							</button>

							<NuxtLink
								to="/profile"
								class="flex items-center p-3 border border-gray-200 rounded-lg hover:border-gray-300 hover:bg-gray-50 transition-colors"
							>
								<div class="w-10 h-10 bg-purple-100 rounded-lg flex items-center justify-center mr-3">
									<svg
										class="w-5 h-5 text-purple-600"
										fill="none"
										stroke="currentColor"
										viewBox="0 0 24 24"
									>
										<path
											stroke-linecap="round"
											stroke-linejoin="round"
											stroke-width="2"
											d="M16 7a4 4 0 11-8 0 4 4 0 018 0zM12 14a7 7 0 00-7 7h14a7 7 0 00-7-7z"
										/>
									</svg>
								</div>
								<div>
									<h4 class="font-medium text-gray-900">
										Update Profile
									</h4>
									<p class="text-sm text-gray-500">
										Manage your interests
									</p>
								</div>
							</NuxtLink>
						</div>
					</div>
				</div>
			</div>
		</main>

		<!-- Starter Plan Modal -->
		<StarterPlanModal
			:is-visible="showStarterPlanModal"
			:plan="starterPlan"
			:current-commitments="commitments.length"
			@close="showStarterPlanModal = false"
			@start-tour="startDashboardTour"
			@skip-tour="skipDashboardTour"
		/>

		<!-- Dashboard Tour -->
		<TourGuide
			:is-active="showTour"
			:steps="tourSteps"
			@tour-complete="onTourComplete"
			@tour-ended="onTourComplete"
		/>

		<!-- Event Modal -->
		<Transition
			enter-active-class="transition-all duration-300 ease-out"
			enter-from-class="opacity-0"
			enter-to-class="opacity-100"
			leave-active-class="transition-all duration-200 ease-in"
			leave-from-class="opacity-100"
			leave-to-class="opacity-0"
		>
			<div
				v-if="showEventModal"
				class="fixed inset-0 bg-black/40 backdrop-blur-md flex items-center justify-center z-50 p-4"
				@click="closeEventModal"
			>
				<Transition
					enter-active-class="transition-all duration-300 ease-out"
					enter-from-class="opacity-0 transform scale-95 translate-y-4"
					enter-to-class="opacity-100 transform scale-100 translate-y-0"
					leave-active-class="transition-all duration-200 ease-in"
					leave-from-class="opacity-100 transform scale-100 translate-y-0"
					leave-to-class="opacity-0 transform scale-95 translate-y-4"
				>
					<div
						v-if="showEventModal && modalEventData"
						class="bg-white/90 backdrop-blur-xl rounded-3xl shadow-2xl max-w-3xl w-full mx-4 max-h-[85vh] overflow-y-auto border border-white/20"
						@click.stop
					>
						<!-- Event Modal Content -->
						<div class="p-8">
							<div class="flex justify-between items-start mb-8">
								<div class="flex-1 pr-6">
									<h2 class="text-2xl font-bold text-gray-900 mb-2">
										{{ modalEventData.name }}
									</h2>
									<p class="text-gray-600">
										{{ modalEventData.description }}
									</p>
								</div>
								<button
									class="text-gray-400 hover:text-gray-600 transition-colors p-2 rounded-lg hover:bg-gray-100"
									@click="closeEventModal"
								>
									<svg
										class="w-6 h-6"
										fill="none"
										stroke="currentColor"
										viewBox="0 0 24 24"
									>
										<path
											stroke-linecap="round"
											stroke-linejoin="round"
											stroke-width="2"
											d="M6 18L18 6M6 6l12 12"
										/>
									</svg>
								</button>
							</div>

							<div class="grid grid-cols-1 md:grid-cols-2 gap-8 mb-8">
								<div>
									<h3 class="font-semibold text-gray-900 mb-4">
										Event Details
									</h3>
									<div class="space-y-3">
										<div class="flex items-center text-gray-600">
											<svg
												class="w-5 h-5 mr-3 text-gray-400"
												fill="none"
												stroke="currentColor"
												viewBox="0 0 24 24"
											>
												<path
													stroke-linecap="round"
													stroke-linejoin="round"
													stroke-width="2"
													d="M8 7V3m8 4V3m-9 8h10M5 21h14a2 2 0 002-2V7a2 2 0 00-2-2H5a2 2 0 00-2 2v12a2 2 0 002 2z"
												/>
											</svg>
											<span>{{ formatDate(modalEventData.startTime) }}</span>
										</div>
										<div class="flex items-center text-gray-600">
											<svg
												class="w-5 h-5 mr-3 text-gray-400"
												fill="none"
												stroke="currentColor"
												viewBox="0 0 24 24"
											>
												<path
													stroke-linecap="round"
													stroke-linejoin="round"
													stroke-width="2"
													d="M17.657 16.657L13.414 20.9a1.998 1.998 0 01-2.827 0l-4.244-4.243a8 8 0 1111.314 0z"
												/>
												<path
													stroke-linecap="round"
													stroke-linejoin="round"
													stroke-width="2"
													d="M15 11a3 3 0 11-6 0 3 3 0 016 0z"
												/>
											</svg>
											<span>{{ modalEventData.location }}</span>
										</div>
										<div
											v-if="modalEventData.attendeeCount"
											class="flex items-center text-gray-600"
										>
											<svg
												class="w-5 h-5 mr-3 text-gray-400"
												fill="none"
												stroke="currentColor"
												viewBox="0 0 24 24"
											>
												<path
													stroke-linecap="round"
													stroke-linejoin="round"
													stroke-width="2"
													d="M12 4.354a4 4 0 110 5.292M15 21H3v-1a6 6 0 0112 0v1zm0 0h6v-1a6 6 0 00-9-5.197m13.5-9a2.5 2.5 0 11-5 0 2.5 2.5 0 015 0z"
												/>
											</svg>
											<span>{{ modalEventData.attendeeCount }} attending</span>
										</div>
										<div
											v-if="modalEventData.organizer"
											class="flex items-center text-gray-600"
										>
											<svg
												class="w-5 h-5 mr-3 text-gray-400"
												fill="none"
												stroke="currentColor"
												viewBox="0 0 24 24"
											>
												<path
													stroke-linecap="round"
													stroke-linejoin="round"
													stroke-width="2"
													d="M19 21V5a2 2 0 00-2-2H7a2 2 0 00-2 2v16m14 0h2m-2 0h-5m-9 0H3m2 0h5M9 7h1m-1 4h1m4-4h1m-1 4h1m-5 10v-5a1 1 0 011-1h2a1 1 0 011 1v5m-4 0h4"
												/>
											</svg>
											<span>{{ modalEventData.organizer }}</span>
										</div>
									</div>
								</div>
								<div>
									<h3 class="font-semibold text-gray-900 mb-4">
										Why You'll Love This
									</h3>
									<p class="text-gray-600">
										{{ modalEventData.whyRecommended || 'Perfect opportunity to expand your network and learn something new!' }}
									</p>
								</div>
							</div>

							<div class="flex gap-4 pt-6 border-t border-gray-200/50">
								<button
									class="flex-1 py-4 px-6 bg-gradient-to-r from-indigo-600 to-purple-600 text-white rounded-xl hover:from-indigo-700 hover:to-purple-700 transition-all duration-300 font-medium text-lg shadow-lg hover:shadow-xl transform hover:-translate-y-1 hover:scale-105"
									:class="{ 'from-green-600 to-green-700 hover:from-green-700 hover:to-green-800': (modalEventData as any).rsvpStatus === 'going' }"
									@click="rsvpEvent(modalEventData, 'going')"
								>
									{{ (modalEventData as any).rsvpStatus === 'going' ? '✓ Going' : 'I\'m Going' }}
								</button>
								<button
									class="px-8 py-4 bg-white border-2 border-gray-200 text-gray-700 rounded-xl hover:bg-gray-50 hover:border-gray-300 transition-all duration-300 font-medium"
									:class="{ 'border-indigo-600 text-indigo-600 bg-indigo-50': (modalEventData as any).rsvpStatus === 'interested' }"
									@click="rsvpEvent(modalEventData, 'interested')"
								>
									{{ (modalEventData as any).rsvpStatus === 'interested' ? '✓ Interested' : 'Interested' }}
								</button>
							</div>
						</div>
					</div>
				</Transition>
			</div>
		</Transition>
	</div>
>>>>>>> b728eb30
</template>

<script setup lang="ts">
import type { Plan, Commitment, Event, Club } from '~/types';

// Modal and tour states
const showStarterPlanModal = ref(false);
const showTour = ref(false);
const planAccepted = ref(false);
const showNotifications = ref(false);

// Event modal states
const showEventModal = ref(false);
const modalEventData = ref<Event | null>(null);

// Starter plan data
const starterPlan = ref<Plan>({
	id: 'starter-plan',
	name: 'Don\'t Know Where To Start?',
	description: 'Utilizing your field of study and interests, we\'ve packaged the perfect involvement plan just for you! Check it out and see which of the suggested orgs you would like to get involved with.',
	features: [
		'1x High Commitment Extracurricular',
		'2x Lower Commitment Organizations',
		'1x Non-technical Discovery Club',
		'Some Upcoming events you may like',
	],
	commitmentLimit: 5,
	price: 0,
	isPopular: true,
});

// Tour steps
const tourSteps = ref([
	{
		id: 'welcome',
		title: 'Welcome to Your Dashboard!',
		description: 'This is your command center for tracking your, clubs, commitments, upcoming school events, and staying connected with campus life.',
		target: 'body',
		position: 'top' as const,
	},
	{
		id: 'stats',
		title: 'Track Your Extracurriculars',
		description: 'Monitor your commitments and see how balanced your campus involvement is.',
		target: '.stats-section',
		position: 'bottom' as const,
	},
	{
		id: 'recommendations',
		title: 'Campus Involvement Plan',
		description: 'Utilizing your field of study and interests, we\'ve packaged the perfect involvement plan just for you! Check it out and see which of the suggested orgs you would like to get involved with',
		target: '.recommendations-section',
		position: 'top' as const,
	},
	{
		id: 'commitments',
		title: 'Current Involvements',
		description: 'Keep track of your clubs and member status in one place and update commitment levels easily.',
		target: '.commitments-section',
		position: 'top' as const,
	},
]);

// Mock data
const nudges = ref([
	{
		id: 'nudge-1',
		message: 'AI Research Club meeting today at 6 PM in Engineering Building',
		type: 'reminder',
		actionText: 'View Details',
	},
	{
		id: 'nudge-2',
		message: 'You have 2 new event recommendations based on your interests',
		type: 'recommendation',
		actionText: 'View Recommendations',
	},
]);

const commitments = ref<Commitment[]>([
	{
		id: 'commitment-1',
		title: 'AI Research Club',
		type: 'club',
		description: 'Weekly meetings and project work',
		startTime: new Date(),
		endTime: new Date(),
		location: 'Engineering Building',
		priority: 'high',
		status: 'pending',
		relatedId: 'club-1',
	},
	{
		id: 'commitment-2',
		title: 'Neural Networks Workshop',
		type: 'event',
		description: 'Learn about deep learning fundamentals',
		startTime: new Date(Date.now() + 7 * 24 * 60 * 60 * 1000),
		endTime: new Date(Date.now() + 7 * 24 * 60 * 60 * 1000),
		location: 'Student Union',
		priority: 'medium',
		status: 'active',
		relatedId: 'event-1',
	},
]);

const upcomingEvents = ref<Event[]>([
	{
		id: 'event-1',
		name: 'AI Workshop: Neural Networks',
		title: 'AI Workshop: Neural Networks',
		description: 'Learn the fundamentals of neural networks through hands-on coding exercises and real-world applications. Perfect for beginners and intermediate students.',
		shortDescription: 'Hands-on neural network workshop',
		location: 'Engineering Building Room 201',
		startTime: new Date(Date.now() + 3 * 24 * 60 * 60 * 1000),
		endTime: new Date(Date.now() + 3 * 24 * 60 * 60 * 1000 + 2 * 60 * 60 * 1000),
		date: new Date(Date.now() + 3 * 24 * 60 * 60 * 1000),
		endDate: new Date(Date.now() + 3 * 24 * 60 * 60 * 1000 + 2 * 60 * 60 * 1000),
		categories: [{ id: 'workshop', name: 'Workshop' }],
		category: 'workshop',
		tags: ['AI', 'Machine Learning', 'Workshop'],
		isBookmarked: true,
		attendeeCount: 45,
		organizer: 'AI Research Club',
		whyRecommended: 'Perfect match for your machine learning interests and career goals',
		isVirtual: false,
		isFree: true,
		url: 'https://events.ucf.edu/ai-workshop',
	},
	{
		id: 'event-2',
		name: 'Tech Career Fair',
		title: 'Tech Career Fair',
		description: 'Connect with top tech companies including Google, Microsoft, and local startups. Bring your resume and be prepared to network!',
		shortDescription: 'Network with tech recruiters',
		location: 'Student Union Pegasus Ballroom',
		startTime: new Date(Date.now() + 5 * 24 * 60 * 60 * 1000),
		endTime: new Date(Date.now() + 5 * 24 * 60 * 60 * 1000 + 6 * 60 * 60 * 1000),
		date: new Date(Date.now() + 5 * 24 * 60 * 60 * 1000),
		endDate: new Date(Date.now() + 5 * 24 * 60 * 60 * 1000 + 6 * 60 * 60 * 1000),
		categories: [{ id: 'career', name: 'Career' }],
		category: 'career',
		tags: ['Career', 'Technology', 'Networking'],
		isBookmarked: false,
		attendeeCount: 234,
		organizer: 'Career Services',
		whyRecommended: 'Excellent opportunity for your computer science career path',
		isVirtual: false,
		isFree: true,
		url: 'https://events.ucf.edu/tech-career-fair',
	},
]);

const recommendedClubs = ref<Club[]>([
	{
		id: 'club-1',
		name: 'AI Research Club',
		description: 'A community of students passionate about artificial intelligence.',
		categories: [{ id: 'academic', name: 'Academic' }],
		memberCount: 87,
		isFollowing: false,
		upcomingEvents: [],
		logoUrl: '',
		url: 'https://ai.research.ucf.edu',
	},
	{
		id: 'club-2',
		name: 'Pickleball Club',
		description: 'Join UCF\'s fastest growing sport!',
		categories: [{ id: 'sport', name: 'Sport' }],
		memberCount: 124,
		isFollowing: false,
		upcomingEvents: [],
		logoUrl: '',
		url: 'https://pickleball.ucf.edu',
	},
	{
		id: 'club-3',
		name: 'Photography Club',
		description: 'Capture the world through your lens!',
		categories: [{ id: 'hobby', name: 'Hobby' }],
		memberCount: 89,
		isFollowing: false,
		upcomingEvents: [],
		logoUrl: '',
		url: 'https://photo.ucf.edu',
	},
]);

// Mock data for involvement plan - these would come from backend recommendations
const mockHighCommitment = ref<Club>({
	id: 'club-high-1',
	name: 'AI Research Club',
	description: 'Perfect for CS majors - research opportunities and leadership roles',
	categories: [{ id: 'academic', name: 'Academic' }],
	memberCount: 87,
	isFollowing: false,
	upcomingEvents: [],
	logoUrl: '',
	url: 'https://ai.research.ucf.edu',
});

const mockLowCommitment1 = ref<Club>({
	id: 'club-low-1',
	name: 'Tech Entrepreneurship Club',
	description: 'Network with like-minded students and learn about startups',
	categories: [{ id: 'career', name: 'Career' }],
	memberCount: 156,
	isFollowing: false,
	upcomingEvents: [],
	logoUrl: '',
	url: 'https://techentrepreneurship.ucf.edu',
});

const mockLowCommitment2 = ref<Club>({
	id: 'club-low-2',
	name: 'ACM Student Chapter',
	description: 'Professional development and coding competitions',
	categories: [{ id: 'academic', name: 'Academic' }],
	memberCount: 203,
	isFollowing: false,
	upcomingEvents: [],
	logoUrl: '',
	url: 'https://acm.ucf.edu',
});

const mockDiscoveryClub = ref<Club>({
	id: 'club-discovery-1',
	name: 'Photography Club',
	description: 'Explore your creative side and build a portfolio outside of tech',
	categories: [{ id: 'hobby', name: 'Hobby' }],
	memberCount: 89,
	isFollowing: false,
	upcomingEvents: [],
	logoUrl: '',
	url: 'https://photo.ucf.edu',
});

// Methods
const toggleNotifications = () => {
	showNotifications.value = !showNotifications.value;
};

const clearAllNotifications = () => {
	nudges.value = [];
	showNotifications.value = false;
};

const dismissNotification = (notificationId: string) => {
	nudges.value = nudges.value.filter(nudge => nudge.id !== notificationId);
};

const handleNotificationAction = (nudge: any) => {
	// Handle notification action (e.g., navigate to relevant page)
	console.log('Notification action:', nudge);
	dismissNotification(nudge.id);
	showNotifications.value = false;
};

const acceptOpportunity = async (club: Club) => {
	// Add to commitments
	const newCommitment: Commitment = {
		id: 'commitment-' + Date.now(),
		title: club.name,
		type: 'club',
		description: club.description,
		startTime: new Date(),
		endTime: new Date(),
		location: 'TBD',
		priority: 'medium',
		status: 'pending',
		relatedId: club.id,
	};

	commitments.value.push(newCommitment);
	console.log('Accepted opportunity:', club.name);
};

const startDashboardTour = () => {
	showTour.value = true;
};

const skipDashboardTour = () => {
	console.log('User skipped dashboard tour');
};

const onTourComplete = () => {
	showTour.value = false;
	console.log('Dashboard tour completed');
};

const acceptStarterPlan = async () => {
	// Add all recommended clubs as commitments
	recommendedClubs.value.forEach(club => {
		const commitment: Commitment = {
			id: 'commitment-' + Date.now() + '-' + club.id,
			title: club.name,
			type: 'club',
			description: club.description,
			startTime: new Date(),
			endTime: new Date(),
			location: 'TBD',
			priority: 'medium',
			status: 'pending',
			relatedId: club.id,
		};
		commitments.value.push(commitment);
	});

	planAccepted.value = true;
	console.log('Accepted starter plan with', recommendedClubs.value.length, 'club recommendations');
};

const updateCommitmentStatus = async (commitmentId: string, status: string) => {
	const commitment = commitments.value.find((c: Commitment) => c.id === commitmentId);
	if (commitment) {
		commitment.status = status as any;
		console.log('Updated commitment status:', status);
	}
};

const removeCommitment = async (commitmentId: string) => {
	const index = commitments.value.findIndex((c: Commitment) => c.id === commitmentId);
	if (index > -1) {
		const [removedCommitment] = commitments.value.splice(index, 1);
		if (removedCommitment) {
			console.log('Removed commitment:', removedCommitment.title);
		}
	}
};

const getCommitmentStatusColor = (status: string) => {
	const colors = {
		pending: 'bg-yellow-400',
		active: 'bg-green-400',
		passive: 'bg-blue-400',
		inactive: 'bg-gray-400',
		upcoming: 'bg-blue-400',
		completed: 'bg-green-400',
		cancelled: 'bg-red-400',
	};
	return colors[status as keyof typeof colors] || 'bg-gray-400';
};

const formatDate = (date: Date) => {
	try {
		const parsedDate = new Date(date);
		if (isNaN(parsedDate.getTime())) {
			return 'Invalid Date';
		}
		return new Intl.DateTimeFormat('en-US', {
			weekday: 'short',
			month: 'short',
			day: 'numeric',
			hour: 'numeric',
			minute: '2-digit',
		}).format(parsedDate);
	} catch (error) {
		console.error('Error formatting date:', error);
		return 'Invalid Date';
	}
};

// Event modal methods
const openEventModal = (event: Event) => {
	modalEventData.value = event;
	showEventModal.value = true;
};

const closeEventModal = () => {
	showEventModal.value = false;
	modalEventData.value = null;
};

const rsvpEvent = (event: Event, status: string) => {
	console.log('RSVP for event:', event.name, 'with status:', status);
	// Update event RSVP status
	const eventInList = upcomingEvents.value.find(e => e.id === event.id);
	if (eventInList && 'rsvpStatus' in eventInList) {
		(eventInList as any).rsvpStatus = status;
	}
};

// Check for fresh signup on mount
onMounted(() => {
	const searchParams = new URLSearchParams(window.location.search);
	if (searchParams.get('from') === 'onboarding') {
		showStarterPlanModal.value = true;
	}

	// Close notifications dropdown when clicking outside
	const handleClickOutside = (event: MouseEvent) => {
		const target = event.target as HTMLElement;
		if (showNotifications.value && !target.closest('.relative')) {
			showNotifications.value = false;
		}
	};

	document.addEventListener('click', handleClickOutside);

	onUnmounted(() => {
		document.removeEventListener('click', handleClickOutside);
	});
});
</script>

<style scoped>
/* Prevent layout shifts by ensuring stable grid layout */
.grid {
  contain: layout;
}

/* Ensure minimum heights are maintained for stability */
@media (min-width: 1024px) {
  .lg\:col-span-2 {
    min-height: 500px;
  }
}

/* Smooth transitions for content changes */
.space-y-8 > * {
  transition: all 0.2s ease-in-out;
}
</style><|MERGE_RESOLUTION|>--- conflicted
+++ resolved
@@ -1,588 +1,4 @@
 <template>
-<<<<<<< HEAD
-  <div class="min-h-screen bg-gradient-to-br from-gray-50 to-gray-100">
-    <!-- Navigation -->
-    <nav class="bg-white/80 backdrop-blur-lg shadow-sm border-b border-white/20">
-      <div class="max-w-7xl mx-auto px-4">
-        <div class="flex justify-between items-center h-16">
-          <div class="flex items-center space-x-8">
-            <div class="text-2xl font-bold text-indigo-600">OppTrack</div>
-            <div class="hidden md:flex space-x-6">
-              <NuxtLink to="/dashboard" class="text-indigo-600 font-medium relative">
-                Dashboard
-                <div class="absolute -bottom-1 left-0 w-full h-0.5 bg-gradient-to-r from-indigo-500 to-purple-600 rounded-full"></div>
-              </NuxtLink>
-              <NuxtLink to="/explore" class="text-gray-500 hover:text-gray-700 transition-colors duration-200">
-                Explore
-              </NuxtLink>
-              <NuxtLink to="/profile" class="text-gray-500 hover:text-gray-700 transition-colors duration-200">
-                Profile
-              </NuxtLink>
-            </div>
-          </div>
-          
-          <div class="flex items-center space-x-4">
-            <!-- Notifications Dropdown -->
-            <div class="relative">
-              <button 
-                @click="toggleNotifications"
-                class="relative text-gray-500 hover:text-gray-700 p-2 rounded-lg hover:bg-white/50 backdrop-blur-sm transition-all duration-200"
-              >
-                <svg class="w-6 h-6" viewBox="0 0 24 24" fill="none" xmlns="http://www.w3.org/2000/svg">
-                  <path d="M18 8C18 6.4087 17.3679 4.88258 16.2426 3.75736C15.1174 2.63214 13.5913 2 12 2C10.4087 2 8.88258 2.63214 7.75736 3.75736C6.63214 4.88258 6 6.4087 6 8C6 15 3 17 3 17H21C21 17 18 15 18 8Z" stroke="currentColor" stroke-width="2" stroke-linecap="round" stroke-linejoin="round"/>
-                  <path d="M13.73 21C13.5542 21.3031 13.3019 21.5547 12.9982 21.7295C12.6946 21.9044 12.3504 21.9965 12 21.9965C11.6496 21.9965 11.3054 21.9044 11.0018 21.7295C10.6982 21.5547 10.4458 21.3031 10.27 21" stroke="currentColor" stroke-width="2" stroke-linecap="round" stroke-linejoin="round"/>
-                </svg>
-                <!-- Notification badge -->
-                <span 
-                  v-if="nudges.length > 0" 
-                  class="absolute -top-1 -right-1 bg-gradient-to-r from-red-500 to-pink-500 text-white text-xs rounded-full h-5 w-5 flex items-center justify-center"
-                >
-                  {{ nudges.length }}
-                </span>
-              </button>
-
-              <!-- Notifications Dropdown -->
-              <div 
-                v-if="showNotifications" 
-                class="absolute top-full right-0 mt-1 w-80 bg-white/90 backdrop-blur-xl rounded-2xl shadow-xl border border-white/20 z-50"
-              >
-                <div class="p-4 border-b border-gray-200">
-                  <div class="flex items-center justify-between">
-                    <h3 class="text-lg font-semibold text-gray-900">Notifications</h3>
-                    <button 
-                      v-if="nudges.length > 0"
-                      @click="clearAllNotifications"
-                      class="text-sm text-indigo-600 hover:text-indigo-800"
-                    >
-                      Clear all
-                    </button>
-                  </div>
-                </div>
-
-                <div class="max-h-96 overflow-y-auto">
-                  <div v-if="nudges.length === 0" class="p-6 text-center text-gray-500">
-                    <svg class="w-12 h-12 mx-auto mb-4 text-gray-300" fill="none" stroke="currentColor" viewBox="0 0 24 24">
-                      <path stroke-linecap="round" stroke-linejoin="round" stroke-width="2" d="M15 17h5l-5 5v-5zM9 12l2 2 4-4m6 2a9 9 0 11-18 0 9 9 0 0118 0z"></path>
-                    </svg>
-                    <p class="text-sm">No new notifications</p>
-                  </div>
-
-                  <div v-else class="divide-y divide-gray-100">
-                    <div
-                      v-for="nudge in nudges"
-                      :key="nudge.id"
-                      class="p-4 hover:bg-gray-50 transition-colors"
-                    >
-                      <div class="flex items-start justify-between">
-                        <div class="flex-1">
-                          <div class="flex items-center mb-2">
-                            <div class="w-2 h-2 bg-blue-500 rounded-full mr-2"></div>
-                            <span class="text-xs text-gray-500 uppercase tracking-wide">{{ nudge.type }}</span>
-                          </div>
-                          <p class="text-sm text-gray-900 mb-2">{{ nudge.message }}</p>
-                          <div class="flex items-center justify-between">
-                            <span class="text-xs text-gray-400">Just now</span>
-                            <button 
-                              @click="handleNotificationAction(nudge)"
-                              class="text-xs text-indigo-600 hover:text-indigo-800 font-medium"
-                            >
-                              View →
-                            </button>
-                          </div>
-                        </div>
-                        <button 
-                          @click="dismissNotification(nudge.id)"
-                          class="ml-2 text-gray-400 hover:text-gray-600"
-                        >
-                          <svg class="w-4 h-4" fill="none" stroke="currentColor" viewBox="0 0 24 24">
-                            <path stroke-linecap="round" stroke-linejoin="round" stroke-width="2" d="M6 18L18 6M6 6l12 12"></path>
-                          </svg>
-                        </button>
-                      </div>
-                    </div>
-                  </div>
-                </div>
-              </div>
-            </div>
-
-            <NuxtLink 
-              to="/profile"
-              class="w-8 h-8 bg-gradient-to-r from-indigo-600 to-purple-600 rounded-full flex items-center justify-center text-white text-sm font-medium hover:shadow-lg transform hover:scale-105 transition-all duration-200 cursor-pointer"
-            >
-              JD
-            </NuxtLink>
-          </div>
-        </div>
-      </div>
-    </nav>
-
-    <!-- Main Content -->
-    <main class="max-w-7xl mx-auto px-4 py-8">
-      <!-- Welcome Header -->
-      <div class="mb-8 stats-section">
-        <h1 class="text-3xl font-bold text-gray-900">Welcome back, John!</h1>
-        <p class="text-gray-600 mt-2">Here's what's happening in your campus journey.</p>
-        <div class="mt-4 grid grid-cols-1 md:grid-cols-3 gap-4">
-          <div class="bg-white rounded-lg p-4 shadow-sm">
-            <div class="text-2xl font-bold text-indigo-600">{{ commitments.length }}</div>
-            <div class="text-sm text-gray-600">Active Commitments</div>
-          </div>
-          <div class="bg-white rounded-lg p-4 shadow-sm">
-            <div class="text-2xl font-bold text-green-600">{{ upcomingEvents.length }}</div>
-            <div class="text-sm text-gray-600">Upcoming Events</div>
-          </div>
-          <div class="bg-white rounded-lg p-4 shadow-sm">
-            <div class="text-2xl font-bold text-purple-600">{{ recommendedClubs.length }}</div>
-            <div class="text-sm text-gray-600">Recommendations</div>
-          </div>
-        </div>
-      </div>
-
-      <!-- Grid Layout -->
-      <div class="grid grid-cols-1 lg:grid-cols-3 gap-8" style="min-height: 500px;">
-        <!-- Left Column (2/3 width) -->
-        <div class="lg:col-span-2 space-y-8" style="min-height: 400px;">
-          <!-- Your Commitments -->
-          <div class="bg-white rounded-xl shadow-sm p-6 commitments-section min-h-[300px]">
-            <div class="flex items-center justify-between mb-6">
-              <h2 class="text-xl font-semibold text-gray-900">Your Commitments</h2>
-              <span class="text-sm text-gray-500">{{ commitments.length }} active</span>
-            </div>
-
-            <div v-if="commitments.length > 0" class="space-y-4">
-              <div
-                v-for="commitment in commitments"
-                :key="commitment.id"
-                class="flex items-center justify-between p-4 rounded-lg bg-gray-50"
-              >
-                <div class="flex items-center flex-1">
-                  <div class="w-3 h-3 rounded-full mr-3"
-                       :class="getCommitmentStatusColor(commitment.status)">
-                  </div>
-                  <div>
-                    <h4 class="font-medium text-gray-900">{{ commitment.title }}</h4>
-                    <p class="text-sm text-gray-500 capitalize">{{ commitment.status }} • {{ commitment.type }}</p>
-                  </div>
-                </div>
-                <div class="flex items-center space-x-2">
-                  <select
-                    :value="commitment.status"
-                    @change="updateCommitmentStatus(commitment.id, ($event.target as HTMLSelectElement).value)"
-                    class="text-sm border border-gray-300 rounded-lg px-3 py-1.5 bg-white hover:border-indigo-300 focus:border-indigo-500 focus:ring-2 focus:ring-indigo-200 focus:outline-none transition-all duration-200 font-medium text-gray-700"
-                  >
-                    <option value="pending">Pending</option>
-                    <option value="active">Active</option>
-                    <option value="passive">Passive</option>
-                    <option value="inactive">Inactive</option>
-                  </select>
-                  <button
-                    @click="removeCommitment(commitment.id)"
-                    class="p-2 text-red-600 hover:text-red-800 hover:bg-red-50 rounded-lg transition-colors duration-200"
-                    title="Remove commitment"
-                  >
-                    <svg class="w-4 h-4" fill="none" stroke="currentColor" viewBox="0 0 24 24">
-                      <path stroke-linecap="round" stroke-linejoin="round" stroke-width="2" d="M19 7l-.867 12.142A2 2 0 0116.138 21H7.862a2 2 0 01-1.995-1.858L5 7m5 4v6m4-6v6m1-10V4a1 1 0 00-1-1h-4a1 1 0 00-1 1v3M4 7h16" />
-                    </svg>
-                  </button>
-                </div>
-              </div>
-            </div>
-
-            <div v-else class="text-center py-8 text-gray-500">
-              <p>No commitments yet. Accept some recommendations below to get started!</p>
-            </div>
-          </div>
-
-          <!-- Your Starter Plan -->
-          <div class="bg-white rounded-xl shadow-sm p-6" style="min-height: 300px;">
-            <div class="flex items-center justify-between mb-6">
-              <h2 class="text-xl font-semibold text-gray-900">Involvement Plan</h2>
-              <span class="text-sm text-gray-500">Suggestion</span>
-            </div>
-
-            <!-- Show recommendations if plan not accepted -->
-            <div v-if="!planAccepted" class="min-h-[400px]">
-              <!-- Plan Description -->
-              <div class="mb-6">
-                <p class="text-gray-600 mb-4">
-                  Utilizing your field of study and interests, we've packaged the perfect involvement plan just for you! 
-                  Check it out and see which of the suggested orgs you would like to get involved with.
-                </p>
-                
-                <!-- What's Included -->
-                <div class="bg-gray-50 rounded-lg p-4 mb-6">
-                  <h4 class="font-medium text-gray-900 mb-3">What's included:</h4>
-                  <ul class="space-y-2 text-sm text-gray-600">
-                    <li class="flex items-center">
-                      <span class="w-2 h-2 bg-indigo-600 rounded-full mr-3"></span>
-                      1x High Commitment Extracurricular
-                    </li>
-                    <li class="flex items-center">
-                      <span class="w-2 h-2 bg-indigo-600 rounded-full mr-3"></span>
-                      2x Lower Commitment Organizations
-                    </li>
-                    <li class="flex items-center">
-                      <span class="w-2 h-2 bg-indigo-600 rounded-full mr-3"></span>
-                      1x Non-technical Discovery Club
-                    </li>
-                    <li class="flex items-center">
-                      <span class="w-2 h-2 bg-indigo-600 rounded-full mr-3"></span>
-                      Some Upcoming events you may like
-                    </li>
-                  </ul>
-                </div>
-              </div>
-
-              <!-- Involvement Plan Recommendations -->
-              <div class="space-y-6 recommendations-section">
-                <!-- High Commitment Extracurricular -->
-                <div class="border border-red-200 rounded-lg p-4 bg-red-50">
-                  <div class="flex items-center mb-3">
-                    <span class="px-2 py-1 bg-red-600 text-white text-xs rounded-full font-medium">
-                      HIGH COMMITMENT
-                    </span>
-                    <span class="ml-2 text-sm text-gray-600">~8-12 hours/week</span>
-                  </div>
-                  <div class="mb-4">
-                    <h4 class="font-medium text-gray-900">{{ recommendedClubs[0]?.name || 'AI Research Club' }}</h4>
-                    <p class="text-gray-600 text-sm mt-1">{{ recommendedClubs[0]?.description || 'Perfect for CS majors - research opportunities and leadership roles' }}</p>
-                    <div class="flex items-center mt-2 space-x-4 text-xs text-gray-500">
-                      <span>👥 {{ recommendedClubs[0]?.memberCount || 87 }} members</span>
-                      <span>🎯 Matches your major & interests</span>
-                    </div>
-                  </div>
-                  <div class="flex justify-end">
-                    <button
-                      @click="acceptOpportunity(recommendedClubs[0] || mockHighCommitment)"
-                      class="px-4 py-2 bg-red-600 text-white text-sm rounded-lg hover:bg-red-700 font-medium whitespace-nowrap"
-                    >
-                      Accept
-                    </button>
-                  </div>
-                </div>
-
-                <!-- Lower Commitment Organizations -->
-                <div>
-                  <h4 class="font-medium text-gray-900 mb-3">Lower Commitment Organizations</h4>
-                  <div class="space-y-3">
-                    <!-- First Low Commitment -->
-                    <div class="border border-blue-200 rounded-lg p-4 bg-blue-50">
-                      <div class="flex items-center mb-2">
-                        <span class="px-2 py-1 bg-blue-600 text-white text-xs rounded-full font-medium">
-                          LOW COMMITMENT
-                        </span>
-                        <span class="ml-2 text-sm text-gray-600">~2-4 hours/week</span>
-                      </div>
-                      <div class="mb-4">
-                        <h5 class="font-medium text-gray-900">{{ recommendedClubs[1]?.name || 'Tech Entrepreneurship Club' }}</h5>
-                        <p class="text-gray-600 text-sm mt-1">{{ recommendedClubs[1]?.description || 'Network with like-minded students and learn about startups' }}</p>
-                      </div>
-                      <div class="flex justify-end">
-                        <button
-                          @click="acceptOpportunity(recommendedClubs[1] || mockLowCommitment1)"
-                          class="px-4 py-2 bg-blue-600 text-white text-sm rounded-lg hover:bg-blue-700 font-medium whitespace-nowrap"
-                        >
-                          Accept
-                        </button>
-                      </div>
-                    </div>
-
-                    <!-- Second Low Commitment -->
-                    <div class="border border-blue-200 rounded-lg p-4 bg-blue-50">
-                      <div class="flex items-center mb-2">
-                        <span class="px-2 py-1 bg-blue-600 text-white text-xs rounded-full font-medium">
-                          LOW COMMITMENT
-                        </span>
-                        <span class="ml-2 text-sm text-gray-600">~2-4 hours/week</span>
-                      </div>
-                      <div class="mb-4">
-                        <h5 class="font-medium text-gray-900">{{ recommendedClubs[2]?.name || 'ACM Student Chapter' }}</h5>
-                        <p class="text-gray-600 text-sm mt-1">{{ recommendedClubs[2]?.description || 'Professional development and coding competitions' }}</p>
-                      </div>
-                      <div class="flex justify-end">
-                        <button
-                          @click="acceptOpportunity(recommendedClubs[2] || mockLowCommitment2)"
-                          class="px-4 py-2 bg-blue-600 text-white text-sm rounded-lg hover:bg-blue-700 font-medium whitespace-nowrap"
-                        >
-                          Accept
-                        </button>
-                      </div>
-                    </div>
-                  </div>
-                </div>
-
-                <!-- Non-technical Discovery Club -->
-                <div class="border border-purple-200 rounded-lg p-4 bg-purple-50">
-                  <div class="flex items-center mb-3">
-                    <span class="px-2 py-1 bg-purple-600 text-white text-xs rounded-full font-medium">
-                      DISCOVERY
-                    </span>
-                    <span class="ml-2 text-sm text-gray-600">~1-3 hours/week</span>
-                  </div>
-                  <div class="mb-4">
-                    <h4 class="font-medium text-gray-900">Photography Club</h4>
-                    <p class="text-gray-600 text-sm mt-1">Explore your creative side and build a portfolio outside of tech</p>
-                    <div class="flex items-center mt-2 space-x-4 text-xs text-gray-500">
-                      <span>👥 89 members</span>
-                      <span>📸 Beginner friendly</span>
-                    </div>
-                  </div>
-                  <div class="flex justify-end">
-                    <button
-                      @click="acceptOpportunity(mockDiscoveryClub)"
-                      class="px-4 py-2 bg-purple-600 text-white text-sm rounded-lg hover:bg-purple-700 font-medium whitespace-nowrap"
-                    >
-                      Accept
-                    </button>
-                  </div>
-                </div>
-              </div>
-            </div>
-
-            <!-- Show acceptance confirmation if plan accepted -->
-            <div v-else class="text-center py-8 min-h-[400px] flex flex-col justify-center">
-              <div class="w-16 h-16 bg-green-100 rounded-full flex items-center justify-center mx-auto mb-4">
-                <svg class="w-8 h-8 text-green-600" fill="none" stroke="currentColor" viewBox="0 0 24 24">
-                  <path stroke-linecap="round" stroke-linejoin="round" stroke-width="2" d="M5 13l4 4L19 7" />
-                </svg>
-              </div>
-              <h3 class="text-lg font-medium text-gray-900">Plan Accepted!</h3>
-              <p class="text-gray-600">Your commitments are now being tracked below.</p>
-            </div>
-          </div>
-        </div>
-
-        <!-- Right Column (1/3 width) -->
-        <div class="space-y-8" style="min-height: 400px;">
-          <!-- Next Up -->
-          <div class="bg-white rounded-xl shadow-sm p-6" style="min-height: 200px;">
-            <h2 class="text-xl font-semibold text-gray-900 mb-6">Next Up</h2>
-            
-            <div v-if="upcomingEvents.length > 0" class="space-y-4">
-              <div
-                v-for="event in upcomingEvents"
-                :key="event.id"
-                @click="openEventModal(event)"
-                class="border-l-4 border-indigo-500 pl-4 py-2 cursor-pointer hover:bg-gray-50 rounded-r-lg transition-colors duration-200"
-              >
-                <h4 class="font-medium text-gray-900 text-sm">{{ event.name }}</h4>
-                <p class="text-xs text-gray-500">{{ formatDate(event.startTime) }}</p>
-                <p class="text-xs text-gray-600 mt-1">{{ event.location }}</p>
-              </div>
-            </div>
-
-            <div v-else class="text-center py-8 text-gray-500">
-              <p class="text-sm">No upcoming events. Check out the Explore page to find events!</p>
-              <NuxtLink to="/explore" class="text-indigo-600 text-sm hover:text-indigo-800 mt-2 block">
-                Explore Events →
-              </NuxtLink>
-            </div>
-          </div>
-
-          <!-- Quick Actions -->
-          <div class="bg-white rounded-xl shadow-sm p-6">
-            <h2 class="text-xl font-semibold text-gray-900 mb-6">Quick Actions</h2>
-            
-            <div class="space-y-3">
-              <NuxtLink
-                to="/explore"
-                class="flex items-center p-3 border border-gray-200 rounded-lg hover:border-indigo-300 hover:bg-indigo-50 transition-colors"
-              >
-                <div class="w-10 h-10 bg-indigo-100 rounded-lg flex items-center justify-center mr-3">
-                  <svg class="w-5 h-5 text-indigo-600" fill="none" stroke="currentColor" viewBox="0 0 24 24">
-                    <path stroke-linecap="round" stroke-linejoin="round" stroke-width="2" d="M21 21l-6-6m2-5a7 7 0 11-14 0 7 7 0 0114 0z" />
-                  </svg>
-                </div>
-                <div>
-                  <h4 class="font-medium text-gray-900">Explore Opportunities</h4>
-                  <p class="text-sm text-gray-500">Find new clubs and events</p>
-                </div>
-              </NuxtLink>
-
-              <button class="flex items-center w-full p-3 border border-gray-200 rounded-lg hover:border-gray-300 hover:bg-gray-50 transition-colors">
-                <div class="w-10 h-10 bg-green-100 rounded-lg flex items-center justify-center mr-3">
-                  <svg class="w-5 h-5 text-green-600" fill="none" stroke="currentColor" viewBox="0 0 24 24">
-                    <path stroke-linecap="round" stroke-linejoin="round" stroke-width="2" d="M12 6.253v13m0-13C10.832 5.477 9.246 5 7.5 5S4.168 5.477 3 6.253v13C4.168 18.477 5.754 18 7.5 18s3.332.477 4.5 1.253m0-13C13.168 5.477 14.754 5 16.5 5c1.746 0 3.332.477 4.5 1.253v13C19.832 18.477 18.246 18 16.5 18c-1.746 0-3.332.477-4.5 1.253" />
-                  </svg>
-                </div>
-                <div class="text-left">
-                  <h4 class="font-medium text-gray-900">Research Guide</h4>
-                  <p class="text-sm text-gray-500">Learn how to get involved</p>
-                </div>
-              </button>
-
-              <NuxtLink
-                to="/profile"
-                class="flex items-center p-3 border border-gray-200 rounded-lg hover:border-gray-300 hover:bg-gray-50 transition-colors"
-              >
-                <div class="w-10 h-10 bg-purple-100 rounded-lg flex items-center justify-center mr-3">
-                  <svg class="w-5 h-5 text-purple-600" fill="none" stroke="currentColor" viewBox="0 0 24 24">
-                    <path stroke-linecap="round" stroke-linejoin="round" stroke-width="2" d="M16 7a4 4 0 11-8 0 4 4 0 018 0zM12 14a7 7 0 00-7 7h14a7 7 0 00-7-7z" />
-                  </svg>
-                </div>
-                <div>
-                  <h4 class="font-medium text-gray-900">Update Profile</h4>
-                  <p class="text-sm text-gray-500">Manage your interests</p>
-                </div>
-              </NuxtLink>
-            </div>
-          </div>
-        </div>
-      </div>
-    </main>
-
-    <!-- Starter Plan Modal -->
-    <StarterPlanModal
-      :is-visible="showStarterPlanModal"
-      :plan="starterPlan"
-      :current-commitments="commitments.length"
-      @close="showStarterPlanModal = false"
-      @start-tour="startDashboardTour"
-      @skip-tour="skipDashboardTour"
-    />
-
-    <!-- Dashboard Tour -->
-    <TourGuide
-      :is-active="showTour"
-      :steps="tourSteps"
-      @tour-complete="onTourComplete"
-      @tour-ended="onTourComplete"
-    />
-
-    <!-- Event Modal -->
-    <Transition
-      enter-active-class="transition-all duration-300 ease-out"
-      enter-from-class="opacity-0"
-      enter-to-class="opacity-100"
-      leave-active-class="transition-all duration-200 ease-in"
-      leave-from-class="opacity-100"
-      leave-to-class="opacity-0"
-    >
-      <div
-        v-if="showEventModal"
-        class="fixed inset-0 bg-black/40 backdrop-blur-md flex items-center justify-center z-50 p-4"
-        @click="closeEventModal"
-      >
-        <Transition
-          enter-active-class="transition-all duration-300 ease-out"
-          enter-from-class="opacity-0 transform scale-95 translate-y-4"
-          enter-to-class="opacity-100 transform scale-100 translate-y-0"
-          leave-active-class="transition-all duration-200 ease-in"
-          leave-from-class="opacity-100 transform scale-100 translate-y-0"
-          leave-to-class="opacity-0 transform scale-95 translate-y-4"
-        >
-          <div
-            v-if="showEventModal && modalEventData"
-            class="bg-white/90 backdrop-blur-xl rounded-3xl shadow-2xl max-w-3xl w-full mx-4 max-h-[85vh] overflow-y-auto border border-white/20"
-            @click.stop
-          >
-            <!-- Event Modal Content -->
-            <div class="p-8">
-              <div class="flex justify-between items-start mb-8">
-                <div class="flex-1 pr-6">
-                  <h2 class="text-2xl font-bold text-gray-900 mb-2">{{ modalEventData.name }}</h2>
-                  <p class="text-gray-600">{{ modalEventData.description }}</p>
-                </div>
-                <button @click="closeEventModal" class="text-gray-400 hover:text-gray-600 transition-colors p-2 rounded-lg hover:bg-gray-100">
-                  <svg class="w-6 h-6" fill="none" stroke="currentColor" viewBox="0 0 24 24">
-                    <path stroke-linecap="round" stroke-linejoin="round" stroke-width="2" d="M6 18L18 6M6 6l12 12" />
-                  </svg>
-                </button>
-              </div>
-
-              <div class="grid grid-cols-1 lg:grid-cols-2 gap-8 mb-8">
-                <div>
-                  <h3 class="font-semibold text-gray-900 mb-4">Event Details</h3>
-                  <div class="space-y-3">
-                    <div class="flex items-center text-gray-600">
-                      <svg class="w-5 h-5 mr-3 text-gray-400" fill="none" stroke="currentColor" viewBox="0 0 24 24">
-                        <path stroke-linecap="round" stroke-linejoin="round" stroke-width="2" d="M8 7V3m8 4V3m-9 8h10M5 21h14a2 2 0 002-2V7a2 2 0 00-2-2H5a2 2 0 00-2 2v12a2 2 0 002 2z" />
-                      </svg>
-                      <span>{{ formatDate(modalEventData.startTime) }}</span>
-                    </div>
-                    <div class="flex items-center text-gray-600">
-                      <svg class="w-5 h-5 mr-3 text-gray-400" fill="none" stroke="currentColor" viewBox="0 0 24 24">
-                        <path stroke-linecap="round" stroke-linejoin="round" stroke-width="2" d="M17.657 16.657L13.414 20.9a1.998 1.998 0 01-2.827 0l-4.244-4.243a8 8 0 1111.314 0z" />
-                        <path stroke-linecap="round" stroke-linejoin="round" stroke-width="2" d="M15 11a3 3 0 11-6 0 3 3 0 016 0z" />
-                      </svg>
-                      <span>{{ modalEventData.location }}</span>
-                    </div>
-                    <div v-if="modalEventData.attendeeCount" class="flex items-center text-gray-600">
-                      <svg class="w-5 h-5 mr-3 text-gray-400" fill="none" stroke="currentColor" viewBox="0 0 24 24">
-                        <path stroke-linecap="round" stroke-linejoin="round" stroke-width="2" d="M12 4.354a4 4 0 110 5.292M15 21H3v-1a6 6 0 0112 0v1zm0 0h6v-1a6 6 0 00-9-5.197m13.5-9a2.5 2.5 0 11-5 0 2.5 2.5 0 015 0z" />
-                      </svg>
-                      <span>{{ modalEventData.attendeeCount }} attending</span>
-                    </div>
-                    <div v-if="modalEventData.organizer" class="flex items-center text-gray-600">
-                      <svg class="w-5 h-5 mr-3 text-gray-400" fill="none" stroke="currentColor" viewBox="0 0 24 24">
-                        <path stroke-linecap="round" stroke-linejoin="round" stroke-width="2" d="M19 21V5a2 2 0 00-2-2H7a2 2 0 00-2 2v16m14 0h2m-2 0h-5m-9 0H3m2 0h5M9 7h1m-1 4h1m4-4h1m-1 4h1m-5 10v-5a1 1 0 011-1h2a1 1 0 011 1v5m-4 0h4" />
-                      </svg>
-                      <span>{{ modalEventData.organizer }}</span>
-                    </div>
-                  </div>
-                </div>
-                <div>
-                  <h3 class="font-semibold text-gray-900 mb-4">Why You'll Love This</h3>
-                  <p class="text-gray-600 mb-6">{{ modalEventData.whyRecommended || 'Perfect opportunity to expand your network and learn something new!' }}</p>
-                  
-                  <!-- Tags -->
-                  <div v-if="modalEventData.tags && modalEventData.tags.length > 0" class="mb-6">
-                    <h4 class="font-medium text-gray-900 mb-2">Tags</h4>
-                    <div class="flex flex-wrap gap-2">
-                      <span 
-                        v-for="tag in modalEventData.tags" 
-                        :key="tag"
-                        class="px-2 py-1 bg-indigo-100 text-indigo-700 text-xs rounded-full font-medium"
-                      >
-                        {{ tag }}
-                      </span>
-                    </div>
-                  </div>
-
-                  <!-- Additional Info -->
-                  <div class="space-y-3 text-sm">
-                    <div v-if="modalEventData.isFree" class="flex items-center text-green-600">
-                      <svg class="w-4 h-4 mr-2" fill="none" stroke="currentColor" viewBox="0 0 24 24">
-                        <path stroke-linecap="round" stroke-linejoin="round" stroke-width="2" d="M5 13l4 4L19 7" />
-                      </svg>
-                      Free Event
-                    </div>
-                    <div v-if="modalEventData.isVirtual" class="flex items-center text-blue-600">
-                      <svg class="w-4 h-4 mr-2" fill="none" stroke="currentColor" viewBox="0 0 24 24">
-                        <path stroke-linecap="round" stroke-linejoin="round" stroke-width="2" d="M15.75 17.25v3.375c0 .621-.504 1.125-1.125 1.125h-9.75a1.125 1.125 0 01-1.125-1.125V7.875c0-.621.504-1.125 1.125-1.125H6.75a9.06 9.06 0 011.5.124m7.5 10.376h3.375c.621 0 1.125-.504 1.125-1.125V11.25c0-4.46-3.243-8.161-7.5-8.876a9.06 9.06 0 00-1.5-.124H9.375c-.621 0-1.125.504-1.125 1.125v3.5m7.5 10.375H9.375a1.125 1.125 0 01-1.125-1.125v-9.25m12 6.625v-1.875a3.375 3.375 0 00-3.375-3.375h-1.5a1.125 1.125 0 01-1.125-1.125v-1.5a3.375 3.375 0 00-3.375-3.375H9.75" />
-                      </svg>
-                      Virtual Event
-                    </div>
-                  </div>
-                </div>
-              </div>
-
-              <!-- Event Map - Full Width -->
-              <EventMap :event="modalEventData" />
-
-              <div class="flex gap-4 pt-6 border-t border-gray-200/50">
-                <button
-                  @click="rsvpEvent(modalEventData, 'going')"
-                  class="flex-1 py-4 px-6 bg-gradient-to-r from-indigo-600 to-purple-600 text-white rounded-xl hover:from-indigo-700 hover:to-purple-700 transition-all duration-300 font-medium text-lg shadow-lg hover:shadow-xl transform hover:-translate-y-1 hover:scale-105"
-                  :class="{ 'from-green-600 to-green-700 hover:from-green-700 hover:to-green-800': (modalEventData as any).rsvpStatus === 'going' }"
-                >
-                  {{ (modalEventData as any).rsvpStatus === 'going' ? '✓ Going' : 'I\'m Going' }}
-                </button>
-                <button
-                  @click="rsvpEvent(modalEventData, 'interested')"
-                  class="flex-1 py-4 px-6 bg-white border-2 border-gray-200 text-gray-700 rounded-xl hover:bg-gray-50 hover:border-gray-300 transition-all duration-300 font-medium text-lg shadow-sm hover:shadow-md transform hover:-translate-y-1 hover:scale-105"
-                  :class="{ 'border-indigo-600 text-indigo-600 bg-indigo-50': (modalEventData as any).rsvpStatus === 'interested' }"
-                >
-                  {{ (modalEventData as any).rsvpStatus === 'interested' ? '✓ Interested' : 'Interested' }}
-                </button>
-              </div>
-            </div>
-          </div>
-        </Transition>
-      </div>
-    </Transition>
-  </div>
-=======
 	<div class="min-h-screen bg-gradient-to-br from-gray-50 to-gray-100">
 		<!-- Navigation -->
 		<nav class="bg-white/80 backdrop-blur-lg shadow-sm border-b border-white/20">
@@ -1317,123 +733,98 @@
 								</button>
 							</div>
 
-							<div class="grid grid-cols-1 md:grid-cols-2 gap-8 mb-8">
-								<div>
-									<h3 class="font-semibold text-gray-900 mb-4">
-										Event Details
-									</h3>
-									<div class="space-y-3">
-										<div class="flex items-center text-gray-600">
-											<svg
-												class="w-5 h-5 mr-3 text-gray-400"
-												fill="none"
-												stroke="currentColor"
-												viewBox="0 0 24 24"
-											>
-												<path
-													stroke-linecap="round"
-													stroke-linejoin="round"
-													stroke-width="2"
-													d="M8 7V3m8 4V3m-9 8h10M5 21h14a2 2 0 002-2V7a2 2 0 00-2-2H5a2 2 0 00-2 2v12a2 2 0 002 2z"
-												/>
-											</svg>
-											<span>{{ formatDate(modalEventData.startTime) }}</span>
-										</div>
-										<div class="flex items-center text-gray-600">
-											<svg
-												class="w-5 h-5 mr-3 text-gray-400"
-												fill="none"
-												stroke="currentColor"
-												viewBox="0 0 24 24"
-											>
-												<path
-													stroke-linecap="round"
-													stroke-linejoin="round"
-													stroke-width="2"
-													d="M17.657 16.657L13.414 20.9a1.998 1.998 0 01-2.827 0l-4.244-4.243a8 8 0 1111.314 0z"
-												/>
-												<path
-													stroke-linecap="round"
-													stroke-linejoin="round"
-													stroke-width="2"
-													d="M15 11a3 3 0 11-6 0 3 3 0 016 0z"
-												/>
-											</svg>
-											<span>{{ modalEventData.location }}</span>
-										</div>
-										<div
-											v-if="modalEventData.attendeeCount"
-											class="flex items-center text-gray-600"
-										>
-											<svg
-												class="w-5 h-5 mr-3 text-gray-400"
-												fill="none"
-												stroke="currentColor"
-												viewBox="0 0 24 24"
-											>
-												<path
-													stroke-linecap="round"
-													stroke-linejoin="round"
-													stroke-width="2"
-													d="M12 4.354a4 4 0 110 5.292M15 21H3v-1a6 6 0 0112 0v1zm0 0h6v-1a6 6 0 00-9-5.197m13.5-9a2.5 2.5 0 11-5 0 2.5 2.5 0 015 0z"
-												/>
-											</svg>
-											<span>{{ modalEventData.attendeeCount }} attending</span>
-										</div>
-										<div
-											v-if="modalEventData.organizer"
-											class="flex items-center text-gray-600"
-										>
-											<svg
-												class="w-5 h-5 mr-3 text-gray-400"
-												fill="none"
-												stroke="currentColor"
-												viewBox="0 0 24 24"
-											>
-												<path
-													stroke-linecap="round"
-													stroke-linejoin="round"
-													stroke-width="2"
-													d="M19 21V5a2 2 0 00-2-2H7a2 2 0 00-2 2v16m14 0h2m-2 0h-5m-9 0H3m2 0h5M9 7h1m-1 4h1m4-4h1m-1 4h1m-5 10v-5a1 1 0 011-1h2a1 1 0 011 1v5m-4 0h4"
-												/>
-											</svg>
-											<span>{{ modalEventData.organizer }}</span>
-										</div>
-									</div>
-								</div>
-								<div>
-									<h3 class="font-semibold text-gray-900 mb-4">
-										Why You'll Love This
-									</h3>
-									<p class="text-gray-600">
-										{{ modalEventData.whyRecommended || 'Perfect opportunity to expand your network and learn something new!' }}
-									</p>
-								</div>
-							</div>
-
-							<div class="flex gap-4 pt-6 border-t border-gray-200/50">
-								<button
-									class="flex-1 py-4 px-6 bg-gradient-to-r from-indigo-600 to-purple-600 text-white rounded-xl hover:from-indigo-700 hover:to-purple-700 transition-all duration-300 font-medium text-lg shadow-lg hover:shadow-xl transform hover:-translate-y-1 hover:scale-105"
-									:class="{ 'from-green-600 to-green-700 hover:from-green-700 hover:to-green-800': (modalEventData as any).rsvpStatus === 'going' }"
-									@click="rsvpEvent(modalEventData, 'going')"
-								>
-									{{ (modalEventData as any).rsvpStatus === 'going' ? '✓ Going' : 'I\'m Going' }}
-								</button>
-								<button
-									class="px-8 py-4 bg-white border-2 border-gray-200 text-gray-700 rounded-xl hover:bg-gray-50 hover:border-gray-300 transition-all duration-300 font-medium"
-									:class="{ 'border-indigo-600 text-indigo-600 bg-indigo-50': (modalEventData as any).rsvpStatus === 'interested' }"
-									@click="rsvpEvent(modalEventData, 'interested')"
-								>
-									{{ (modalEventData as any).rsvpStatus === 'interested' ? '✓ Interested' : 'Interested' }}
-								</button>
-							</div>
-						</div>
-					</div>
-				</Transition>
-			</div>
-		</Transition>
-	</div>
->>>>>>> b728eb30
+              <div class="grid grid-cols-1 lg:grid-cols-2 gap-8 mb-8">
+                <div>
+                  <h3 class="font-semibold text-gray-900 mb-4">Event Details</h3>
+                  <div class="space-y-3">
+                    <div class="flex items-center text-gray-600">
+                      <svg class="w-5 h-5 mr-3 text-gray-400" fill="none" stroke="currentColor" viewBox="0 0 24 24">
+                        <path stroke-linecap="round" stroke-linejoin="round" stroke-width="2" d="M8 7V3m8 4V3m-9 8h10M5 21h14a2 2 0 002-2V7a2 2 0 00-2-2H5a2 2 0 00-2 2v12a2 2 0 002 2z" />
+                      </svg>
+                      <span>{{ formatDate(modalEventData.startTime) }}</span>
+                    </div>
+                    <div class="flex items-center text-gray-600">
+                      <svg class="w-5 h-5 mr-3 text-gray-400" fill="none" stroke="currentColor" viewBox="0 0 24 24">
+                        <path stroke-linecap="round" stroke-linejoin="round" stroke-width="2" d="M17.657 16.657L13.414 20.9a1.998 1.998 0 01-2.827 0l-4.244-4.243a8 8 0 1111.314 0z" />
+                        <path stroke-linecap="round" stroke-linejoin="round" stroke-width="2" d="M15 11a3 3 0 11-6 0 3 3 0 016 0z" />
+                      </svg>
+                      <span>{{ modalEventData.location }}</span>
+                    </div>
+                    <div v-if="modalEventData.attendeeCount" class="flex items-center text-gray-600">
+                      <svg class="w-5 h-5 mr-3 text-gray-400" fill="none" stroke="currentColor" viewBox="0 0 24 24">
+                        <path stroke-linecap="round" stroke-linejoin="round" stroke-width="2" d="M12 4.354a4 4 0 110 5.292M15 21H3v-1a6 6 0 0112 0v1zm0 0h6v-1a6 6 0 00-9-5.197m13.5-9a2.5 2.5 0 11-5 0 2.5 2.5 0 015 0z" />
+                      </svg>
+                      <span>{{ modalEventData.attendeeCount }} attending</span>
+                    </div>
+                    <div v-if="modalEventData.organizer" class="flex items-center text-gray-600">
+                      <svg class="w-5 h-5 mr-3 text-gray-400" fill="none" stroke="currentColor" viewBox="0 0 24 24">
+                        <path stroke-linecap="round" stroke-linejoin="round" stroke-width="2" d="M19 21V5a2 2 0 00-2-2H7a2 2 0 00-2 2v16m14 0h2m-2 0h-5m-9 0H3m2 0h5M9 7h1m-1 4h1m4-4h1m-1 4h1m-5 10v-5a1 1 0 011-1h2a1 1 0 011 1v5m-4 0h4" />
+                      </svg>
+                      <span>{{ modalEventData.organizer }}</span>
+                    </div>
+                  </div>
+                </div>
+                <div>
+                  <h3 class="font-semibold text-gray-900 mb-4">Why You'll Love This</h3>
+                  <p class="text-gray-600 mb-6">{{ modalEventData.whyRecommended || 'Perfect opportunity to expand your network and learn something new!' }}</p>
+                  
+                  <!-- Tags -->
+                  <div v-if="modalEventData.tags && modalEventData.tags.length > 0" class="mb-6">
+                    <h4 class="font-medium text-gray-900 mb-2">Tags</h4>
+                    <div class="flex flex-wrap gap-2">
+                      <span 
+                        v-for="tag in modalEventData.tags" 
+                        :key="tag"
+                        class="px-2 py-1 bg-indigo-100 text-indigo-700 text-xs rounded-full font-medium"
+                      >
+                        {{ tag }}
+                      </span>
+                    </div>
+                  </div>
+
+                  <!-- Additional Info -->
+                  <div class="space-y-3 text-sm">
+                    <div v-if="modalEventData.isFree" class="flex items-center text-green-600">
+                      <svg class="w-4 h-4 mr-2" fill="none" stroke="currentColor" viewBox="0 0 24 24">
+                        <path stroke-linecap="round" stroke-linejoin="round" stroke-width="2" d="M5 13l4 4L19 7" />
+                      </svg>
+                      Free Event
+                    </div>
+                    <div v-if="modalEventData.isVirtual" class="flex items-center text-blue-600">
+                      <svg class="w-4 h-4 mr-2" fill="none" stroke="currentColor" viewBox="0 0 24 24">
+                        <path stroke-linecap="round" stroke-linejoin="round" stroke-width="2" d="M15.75 17.25v3.375c0 .621-.504 1.125-1.125 1.125h-9.75a1.125 1.125 0 01-1.125-1.125V7.875c0-.621.504-1.125 1.125-1.125H6.75a9.06 9.06 0 011.5.124m7.5 10.376h3.375c.621 0 1.125-.504 1.125-1.125V11.25c0-4.46-3.243-8.161-7.5-8.876a9.06 9.06 0 00-1.5-.124H9.375c-.621 0-1.125.504-1.125 1.125v3.5m7.5 10.375H9.375a1.125 1.125 0 01-1.125-1.125v-9.25m12 6.625v-1.875a3.375 3.375 0 00-3.375-3.375h-1.5a1.125 1.125 0 01-1.125-1.125v-1.5a3.375 3.375 0 00-3.375-3.375H9.75" />
+                      </svg>
+                      Virtual Event
+                    </div>
+                  </div>
+                </div>
+              </div>
+
+              <!-- Event Map - Full Width -->
+              <EventMap :event="modalEventData" />
+
+              <div class="flex gap-4 pt-6 border-t border-gray-200/50">
+                <button
+                  @click="rsvpEvent(modalEventData, 'going')"
+                  class="flex-1 py-4 px-6 bg-gradient-to-r from-indigo-600 to-purple-600 text-white rounded-xl hover:from-indigo-700 hover:to-purple-700 transition-all duration-300 font-medium text-lg shadow-lg hover:shadow-xl transform hover:-translate-y-1 hover:scale-105"
+                  :class="{ 'from-green-600 to-green-700 hover:from-green-700 hover:to-green-800': (modalEventData as any).rsvpStatus === 'going' }"
+                >
+                  {{ (modalEventData as any).rsvpStatus === 'going' ? '✓ Going' : 'I\'m Going' }}
+                </button>
+                <button
+                  @click="rsvpEvent(modalEventData, 'interested')"
+                  class="flex-1 py-4 px-6 bg-white border-2 border-gray-200 text-gray-700 rounded-xl hover:bg-gray-50 hover:border-gray-300 transition-all duration-300 font-medium text-lg shadow-sm hover:shadow-md transform hover:-translate-y-1 hover:scale-105"
+                  :class="{ 'border-indigo-600 text-indigo-600 bg-indigo-50': (modalEventData as any).rsvpStatus === 'interested' }"
+                >
+                  {{ (modalEventData as any).rsvpStatus === 'interested' ? '✓ Interested' : 'Interested' }}
+                </button>
+              </div>
+            </div>
+          </div>
+        </Transition>
+      </div>
+    </Transition>
+  </div>
 </template>
 
 <script setup lang="ts">
